--- conflicted
+++ resolved
@@ -1,168 +1,85 @@
-<<<<<<< HEAD
-#-*- Makefile -*-
-## remove any .y.c rule
-.SUFFIXES:
-include ../gnuwin32/MkRules
-
-all: makeMakedeps libmain.a
-
-## there are headers and include files in this directory
-CPPFLAGS=-I. -I../include -DHAVE_CONFIG_H -DR_DLL_BUILD
-CFLAGS=$(OPTFLAGS)
-FFLAGS=-O2
-
-CSOURCES=\
-	CConverters.c CommandLineArgs.c \
-	Rdynload.c Renviron.c RNG.c \
-	agrep.c apply.c arithmetic.c array.c attrib.c \
-	base.c bind.c builtin.c \
-	character.c coerce.c colors.c complex.c connections.c context.c \
-	cov.c cum.c \
-	dcf.c datetime.c debug.c deparse.c deriv.c devices.c \
-	dotcode.c dounzip.c dstruct.c duplicate.c \
-	engine.c envir.c errors.c eval.c \
-	format.c fourier.c \
-	gevents.c gram.c gram-ex.c gramRd.c graphics.c grep.c \
-	identical.c inlined.c inspect.c internet.c iosupport.c \
-	lapack.c list.c localecharset.c logic.c \
-	main.c mapply.c match.c memory.c mkdtemp.c model.c \
-	names.c \
-	objects.c optim.c optimize.c options.c \
-	par.c paste.c pcre.c platform.c \
-	plot.c plot3d.c plotmath.c \
-	print.c printarray.c printvector.c printutils.c qsort.c \
-	random.c raw.c registration.c relop.c rlocale.c \
-	saveload.c scan.c seq.c serialize.c size.c sort.c source.c split.c \
-	sprintf.c startup.c subassign.c subscript.c subset.c summary.c sysutils.c \
-	unique.c util.c \
-	version.c vfonts.c
-
-FSOURCES=xxxpr.f
-OBJS=$(CSOURCES:.c=.o) $(FSOURCES:.f=.o) 
-
-ifdef RUN_BISON
-gram.c: gram.y
-	bison gram.y
-	$(SED) -e "s/gram.tab.c/gram.c/" gram.tab.c > gram.c
-	$(RM) gram.tab.c
-
-gramRd.c: gramRd.y
-	bison gramRd.y
-	$(SED) -e "s/gramRd.tab.c/gramRd.c/" gramRd.tab.c > gramRd.c
-	$(RM) gramRd.tab.c	
-endif
-
-agrep-CPPFLAGS=-I../extra
-builtin-CPPFLAGS=-I../gnuwin32
-connections-CPPFLAGS=-I../extra/zlib -I../extra/bzip2
-connections-CPPFLAGS+=-DLZMA_API_STATIC -I../extra/xz/api
-dcf-CPPFLAGS=-I../extra
-dounzip-CPPFLAGS=-I../extra/zlib
-grep-CPPFLAGS=-I../extra -I../extra/pcre -I../gnuwin32 -DPCRE_STATIC
-pcre-CPPFLAGS=-I../extra/pcre -DPCRE_STATIC
-platform-CPPFLAGS=-I../gnuwin32 -I../extra
-printutils-CPPFLAGS=-I../gnuwin32
-saveload-CPPFLAGS=-I../extra/xdr
-sysutils-CPPFLAGS=-I../gnuwin32
-
-ifdef USE_ICU
-util-CPPFLAGS=-DUSE_ICU -I"$(ICU_PATH)"/include
-endif
-
-libmain.a: $(OBJS)
-
-# Dependencies
-DEPS=$(CSOURCES:.c=.d)
-
-makeMakedeps: $(DEPS)
-	@$(RM) Makedeps
-	@cat $(DEPS) >> Makedeps
-
--include Makedeps
-=======
-#-*- Makefile -*-
-## remove any .y.c rule
-.SUFFIXES:
-include ../gnuwin32/MkRules
-
-all: makeMakedeps libmain.a
-
-## there are headers and include files in this directory
-CPPFLAGS=-I. -I../include -DHAVE_CONFIG_H -DR_DLL_BUILD $(arch_DEFS)
-
-CSOURCES=\
-	CConverters.c CommandLineArgs.c \
-	Rdynload.c Renviron.c RNG.c \
-	agrep.c apply.c arithmetic.c array.c attrib.c \
-	base.c bind.c builtin.c \
-	character.c coerce.c colors.c complex.c connections.c context.c \
-	cov.c cum.c \
-	dcf.c datetime.c debug.c deparse.c deriv.c devices.c \
-	dotcode.c dounzip.c dstruct.c duplicate.c \
-	engine.c envir.c errors.c eval.c \
-	format.c fourier.c \
-	gevents.c gram.c gram-ex.c gramLatex.c gramRd.c graphics.c grep.c \
-	identical.c inlined.c inspect.c internet.c iosupport.c \
-	lapack.c list.c localecharset.c logic.c \
-	main.c mapply.c match.c memory.c mkdtemp.c model.c \
-	names.c \
-	objects.c optim.c optimize.c options.c \
-	par.c paste.c platform.c plot.c plot3d.c plotmath.c \
-	print.c printarray.c printvector.c printutils.c qsort.c \
-	random.c raw.c registration.c relop.c rlocale.c \
-	saveload.c scan.c seq.c serialize.c size.c sort.c source.c split.c \
-	sprintf.c startup.c subassign.c subscript.c subset.c summary.c sysutils.c \
-	unique.c util.c \
-	version.c vfonts.c
-
-FSOURCES=xxxpr.f
-OBJS=$(CSOURCES:.c=.o) $(FSOURCES:.f=.o)
-
-ifdef RUN_BISON
-gram.c: gram.y
-	bison gram.y
-	$(SED) -e "s/gram.tab.c/gram.c/" gram.tab.c > gram.c
-	$(RM) gram.tab.c
-
-gramRd.c: gramRd.y
-	bison gramRd.y
-	$(SED) -e "s/gramRd.tab.c/gramRd.c/" gramRd.tab.c > gramRd.c
-	$(RM) gramRd.tab.c
-
-gramLatex.c: gramLatex.y
-	bison gramLatex.y
-	$(SED) -e "s/gramLatex.tab.c/gramLatex.c/" gramLatex.tab.c > gramLatex.c
-	$(RM) gramLatex.tab.c
-endif
-
-platform-CPPFLAGS=-I../gnuwin32 -I../extra -DPLATFORM_PKGTYPE='"win.binary"'
-
-agrep-CPPFLAGS=-I../extra
-builtin-CPPFLAGS=-I../gnuwin32
-connections-CPPFLAGS=-I../extra/zlib -I../extra/bzip2
-connections-CPPFLAGS+=-DLZMA_API_STATIC -I../extra/xz/api
-dcf-CPPFLAGS=-I../extra
-dounzip-CPPFLAGS=-I../extra/zlib -I../extra/bzip2
-grep-CPPFLAGS=-I../extra -I../extra/pcre -I../gnuwin32 -DPCRE_STATIC
-memory-CPPFLAGS=$(malloc-DEFS)
-printutils-CPPFLAGS=-I../gnuwin32
-saveload-CPPFLAGS=-I../extra/xdr
-sysutils-CPPFLAGS=-I../gnuwin32
-util-CPPFLAGS=-I../extra/pcre -DPCRE_STATIC
-util-CPPFLAGS+=-DLZMA_API_STATIC -I../extra/xz/api
-
-ifdef USE_ICU
-util-CPPFLAGS=-DUSE_ICU -I"$(ICU_PATH)"/include
-endif
-
-libmain.a: $(OBJS)
-
-# Dependencies
-DEPS=$(CSOURCES:.c=.d)
-
-makeMakedeps: $(DEPS)
-	@$(RM) Makedeps
-	@cat $(DEPS) >> Makedeps
-
--include Makedeps
->>>>>>> e3ceeaa2
+#-*- Makefile -*-
+## remove any .y.c rule
+.SUFFIXES:
+include ../gnuwin32/MkRules
+
+all: makeMakedeps libmain.a
+
+## there are headers and include files in this directory
+CPPFLAGS=-I. -I../include -DHAVE_CONFIG_H -DR_DLL_BUILD $(arch_DEFS)
+
+CSOURCES=\
+	CConverters.c CommandLineArgs.c \
+	Rdynload.c Renviron.c RNG.c \
+	agrep.c apply.c arithmetic.c array.c attrib.c \
+	base.c bind.c builtin.c \
+	character.c coerce.c colors.c complex.c connections.c context.c \
+	cov.c cum.c \
+	dcf.c datetime.c debug.c deparse.c deriv.c devices.c \
+	dotcode.c dounzip.c dstruct.c duplicate.c \
+	engine.c envir.c errors.c eval.c \
+	format.c fourier.c \
+	gevents.c gram.c gram-ex.c gramLatex.c gramRd.c graphics.c grep.c \
+	identical.c inlined.c inspect.c internet.c iosupport.c \
+	lapack.c list.c localecharset.c logic.c \
+	main.c mapply.c match.c memory.c mkdtemp.c model.c \
+	names.c \
+	objects.c optim.c optimize.c options.c \
+	par.c paste.c platform.c plot.c plot3d.c plotmath.c \
+	print.c printarray.c printvector.c printutils.c qsort.c \
+	random.c raw.c registration.c relop.c rlocale.c \
+	saveload.c scan.c seq.c serialize.c size.c sort.c source.c split.c \
+	sprintf.c startup.c subassign.c subscript.c subset.c summary.c sysutils.c \
+	unique.c util.c \
+	version.c vfonts.c
+
+FSOURCES=xxxpr.f
+OBJS=$(CSOURCES:.c=.o) $(FSOURCES:.f=.o)
+
+ifdef RUN_BISON
+gram.c: gram.y
+	bison gram.y
+	$(SED) -e "s/gram.tab.c/gram.c/" gram.tab.c > gram.c
+	$(RM) gram.tab.c
+
+gramRd.c: gramRd.y
+	bison gramRd.y
+	$(SED) -e "s/gramRd.tab.c/gramRd.c/" gramRd.tab.c > gramRd.c
+	$(RM) gramRd.tab.c
+
+gramLatex.c: gramLatex.y
+	bison gramLatex.y
+	$(SED) -e "s/gramLatex.tab.c/gramLatex.c/" gramLatex.tab.c > gramLatex.c
+	$(RM) gramLatex.tab.c
+endif
+
+platform-CPPFLAGS=-I../gnuwin32 -I../extra -DPLATFORM_PKGTYPE='"win.binary"'
+
+agrep-CPPFLAGS=-I../extra
+builtin-CPPFLAGS=-I../gnuwin32
+connections-CPPFLAGS=-I../extra/zlib -I../extra/bzip2
+connections-CPPFLAGS+=-DLZMA_API_STATIC -I../extra/xz/api
+dcf-CPPFLAGS=-I../extra
+dounzip-CPPFLAGS=-I../extra/zlib -I../extra/bzip2
+grep-CPPFLAGS=-I../extra -I../extra/pcre -I../gnuwin32 -DPCRE_STATIC
+memory-CPPFLAGS=$(malloc-DEFS)
+printutils-CPPFLAGS=-I../gnuwin32
+saveload-CPPFLAGS=-I../extra/xdr
+sysutils-CPPFLAGS=-I../gnuwin32
+util-CPPFLAGS=-I../extra/pcre -DPCRE_STATIC
+util-CPPFLAGS+=-DLZMA_API_STATIC -I../extra/xz/api
+
+ifdef USE_ICU
+util-CPPFLAGS=-DUSE_ICU -I"$(ICU_PATH)"/include
+endif
+
+libmain.a: $(OBJS)
+
+# Dependencies
+DEPS=$(CSOURCES:.c=.d)
+
+makeMakedeps: $(DEPS)
+	@$(RM) Makedeps
+	@cat $(DEPS) >> Makedeps
+
+-include Makedeps
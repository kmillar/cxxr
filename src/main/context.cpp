--- conflicted
+++ resolved
@@ -6,11 +6,7 @@
  *CXXR CXXR (and possibly MODIFIED) under the terms of the GNU General Public
  *CXXR Licence.
  *CXXR 
-<<<<<<< HEAD
- *CXXR CXXR is Copyright (C) 2008-10 Andrew R. Runnalls, subject to such other
-=======
  *CXXR CXXR is Copyright (C) 2008-12 Andrew R. Runnalls, subject to such other
->>>>>>> e3ceeaa2
  *CXXR copyrights and copyright restrictions as may be stated below.
  *CXXR 
  *CXXR CXXR is not part of the R project, and bugs and other issues should
@@ -36,94 +32,6 @@
  *  You should have received a copy of the GNU General Public License
  *  along with this program; if not, a copy is available at
  *  http://www.r-project.org/Licenses/
-<<<<<<< HEAD
- *
- *
- *  Contexts:
- *
- *  A linked-list of execution contexts is kept so that control-flow
- *  constructs like "next", "break" and "return" will work.  It is also
- *  used for error returns to top-level.
- *
- *	context[k] -> context[k-1] -> ... -> context[0]
- *	^				     ^
- *	R_GlobalContext			     R_ToplevelContext
- *
- *  Contexts are allocated on the stack as the evaluator invokes itself
- *  recursively.  The memory is reclaimed naturally on return through
- *  the recursions (the R_GlobalContext pointer needs adjustment).
- *
- *  A context contains the following information (and more):
- *
- *	nextcontext	the next level context
- *	cjmpbuf		longjump information for non-local return
- *	cstacktop	the current level of the pointer protection stack
- *	callflag	the context "type"
- *	call		the call (name of function, or expression to
- *			get the function) that effected this
- *			context if a closure, otherwise often NULL.
- *	callfun		the function, if this was a closure.
- *	cloenv		for closures, the environment of the closure.
- *	sysparent	the environment the closure was called from
- *	conexit		code for on.exit calls, to be executed in cloenv
- *			at exit from the closure (normal or abnormal).
- *	cend		a pointer to function which executes if there is
- *			non-local return (i.e. an error)
- *	cenddata	a void pointer to data for cend to use
- *	vmax		the current setting of the R_alloc stack
- *	srcref		the srcref at the time of the call
- *
- *  Context types can be one of:
- *
- *	CTXT_TOPLEVEL	The toplevel context
- *	CTXT_BREAK	target for "break"
- *	CTXT_NEXT	target for "next"
- *	CTXT_LOOP	target for either "break" or "next"
- *	CTXT_RETURN	target for "return" (i.e. a closure)
- *	CTXT_BROWSER	target for "return" to exit from browser
- *	CTXT_CCODE	other functions that need clean up if an error occurs
- *	CTXT_RESTART	a function call to restart was made inside the
- *			closure.
- *
- *	Code (such as the sys.xxx) that looks for CTXT_RETURN must also
- *	look for a CTXT_RESTART and CTXT_GENERIC.
- *	The mechanism used by restart is to change
- *	the context type; error/errorcall then looks for a RESTART and does
- *	a long jump there if it finds one.
- *
- *  A context is created with a call to
- *
- *	void begincontext(RCNTXT *cptr, int flags,
- *			  SEXP syscall, SEXP env, SEXP
- *			  sysp, SEXP promargs, SEXP callfun)
- *
- *  which sets up the context pointed to by cptr in the appropriate way.
- *  When the context goes "out-of-scope" a call to
- *
- *	void endcontext(RCNTXT *cptr)
- *
- *  restores the previous context (i.e. it adjusts the R_GlobalContext
- *  pointer).
- *
- *  The non-local jump to a given context takes place in a call to
- *
- *	void findcontext(int mask, SEXP env, SEXP val)
- *
- *  This causes "val" to be stuffed into a globally accessable place and
- *  then a search to take place back through the context list for an
- *  appropriate context.  The kind of context sort is determined by the
- *  value of "mask".  The value of mask should be the logical OR of all
- *  the context types desired.
- *
- *  The value of "mask" is returned as the value of the setjump call at
- *  the level longjumped to.  This is used to distinguish between break
- *  and next actions.
- *
- *  Contexts can be used as a wrapper around functions that create windows
- *  or open files. These can then be shut/closed gracefully if an error
- *  occurs.
-=======
->>>>>>> e3ceeaa2
  */
 
 // For debugging:
@@ -135,228 +43,20 @@
 
 #include "Defn.h"
 
-<<<<<<< HEAD
-#include "CXXR/Evaluator.h"
-#include "CXXR/JMPException.hpp"
-=======
 #include "CXXR/Browser.hpp"
 #include "CXXR/ClosureContext.hpp"
 #include "CXXR/CommandTerminated.hpp"
->>>>>>> e3ceeaa2
 
 using namespace std;
 using namespace CXXR;
 
-<<<<<<< HEAD
-/* R_run_onexits - runs the conexit/cend code for all contexts from
-   R_GlobalContext down to but not including the argument context.
-   This routine does not stop at a CTXT_TOPLEVEL--the code that
-   determines the argument is responsible for making sure
-   CTXT_TOPLEVEL's are not crossed unless appropriate. */
-
-void attribute_hidden R_run_onexits(RCNTXT *cptr)
-{
-    RCNTXT *c;
-
-    for (c = R_GlobalContext; c != cptr; c = c->nextcontext) {
-	if (c == NULL)
-	    error(_("bad target context--should NEVER happen;\n\
-please bug.report() [R_run_onexits]"));
-	if (c->cend != NULL) {
-	    void (*cend)(void *) = c->cend;
-	    c->cend = NULL; /* prevent recursion */
-	    R_HandlerStack = c->handlerstack;
-	    R_RestartStack = c->restartstack;
-	    cend(c->cenddata);
-	}
-	if (c->cloenv != R_NilValue && c->conexit != R_NilValue) {
-	    SEXP s = c->conexit;
-	    c->conexit = R_NilValue; /* prevent recursion */
-	    R_HandlerStack = c->handlerstack;
-	    R_RestartStack = c->restartstack;
-	    PROTECT(s);
-	    /* Since these are run before any jumps rather than after
-	       jumping to the context where the exit handler was set
-	       we need to make sure there is enough room on the
-	       evaluation stack in case the jump is from handling a
-	       stack overflow. To be safe it is good to also call
-	       R_CheckStack. LT */
-	    Evaluator::enableExtraDepth(true);
-	    R_CheckStack();
-	    eval(s, c->cloenv);
-	    UNPROTECT(1);
-	}
-    }
-}
-
-
-/* R_restore_globals - restore global variables from a target context
-   before a LONGJMP.  The target context itself is not restored here
-   since this is done slightly differently in jumpfun below, in
-   errors.c:jump_now, and in main.c:ParseBrowser.  Eventually these
-   three should be unified so there is only one place where a LONGJMP
-   occurs. */
-
-void attribute_hidden R_restore_globals(RCNTXT *cptr)
-{
-    GCStackRootBase::ppsRestoreSize(cptr->cstacktop);
-    Evaluator::setDepth(cptr->evaldepth);
-    vmaxset(cptr->vmax);
-    R_interrupts_suspended = Rboolean(cptr->intsusp);
-    R_HandlerStack = cptr->handlerstack;
-    R_RestartStack = cptr->restartstack;
-    while (R_PendingPromises != cptr->prstack) {
-	/* The following allows forcePromise in
-	   eval.c to signal a warning when asked to evaluate a promise
-	   whose evaluation has been interrupted by a jump. */
-	Promise* prom = SEXP_downcast<Promise*>(R_PendingPromises->promise);
-	prom->markEvaluationInterrupted(true);
-	R_PendingPromises = R_PendingPromises->next;
-    }
-    /* Need to reset nesting depth in case we are jumping after
-       handling a stack overflow. */
-    Evaluator::enableExtraDepth(false);
-#ifdef BYTECODE
-    R_BCNodeStackTop = cptr->nodestack;
-# ifdef BC_INT_STACK
-    R_BCIntStackTop = cptr->intstack;
-# endif
-#endif
-    R_Srcref = cptr->srcref;
-}
-
-
-/* jumpfun - jump to the named context */
-
-static void jumpfun(RCNTXT * cptr, int mask, SEXP val)
-{
-    Rboolean savevis = R_Visible;
-
-    /* run onexit/cend code for all contexts down to but not including
-       the jump target */
-    PROTECT(val);
-    R_run_onexits(cptr);
-    UNPROTECT(1);
-    R_Visible = savevis;
-
-    R_ReturnedValue = val;
-    R_GlobalContext = cptr; /* this used to be set to
-			       cptr->nextcontext for non-toplevel
-			       jumps (with the context set back at the
-			       SETJMP for restarts).  Changing this to
-			       always using cptr as the new global
-			       context should simplify some code and
-			       perhaps allow loops to be handled with
-			       fewer SETJMP's.  LT */
-    R_restore_globals(R_GlobalContext);
-    // cout << __FILE__":" << __LINE__ << " About to throw JMPException("
-    //	 << cptr << ", " << mask << ")\n" << flush;
-    throw JMPException(cptr, mask);
-}
-
-
-/* begincontext - begin an execution context */
-
-/* begincontext and endcontext are used in dataentry.c and modules */
-void begincontext(RCNTXT * cptr, int flags,
-		  SEXP syscall, SEXP env, SEXP sysp,
-		  SEXP promargs, SEXP callfun)
-{
-    cptr->nextcontext = R_GlobalContext;
-    cptr->cstacktop = GCStackRootBase::ppsSize();
-    cptr->evaldepth = Evaluator::depth();
-    cptr->callflag = flags;
-    cptr->call = syscall;
-    cptr->cloenv = env;
-    cptr->sysparent = sysp;
-    cptr->conexit = R_NilValue;
-    cptr->cend = NULL;
-    cptr->promargs = promargs;
-    cptr->callfun = callfun;
-    cptr->vmax = vmaxget();
-    cptr->intsusp = R_interrupts_suspended;
-    cptr->handlerstack = R_HandlerStack;
-    cptr->restartstack = R_RestartStack;
-    cptr->prstack = R_PendingPromises;
-#ifdef BYTECODE
-    cptr->nodestack = R_BCNodeStackTop;
-# ifdef BC_INT_STACK
-    cptr->intstack = R_BCIntStackTop;
-# endif
-#endif
-    cptr->srcref = R_Srcref;
-    R_GlobalContext = cptr;
-}
-
-
-/* endcontext - end an execution context */
-
-void endcontext(RCNTXT * cptr)
-{
-    R_HandlerStack = cptr->handlerstack;
-    R_RestartStack = cptr->restartstack;
-    if (cptr->cloenv != R_NilValue && cptr->conexit != R_NilValue ) {
-	SEXP s = cptr->conexit;
-	Rboolean savevis = R_Visible;
-	cptr->conexit = R_NilValue; /* prevent recursion */
-	PROTECT(s);
-	eval(s, cptr->cloenv);
-	UNPROTECT(1);
-	R_Visible = savevis;
-    }
-    R_GlobalContext = cptr->nextcontext;
-}
-
-
-/* findcontext - find the correct context */
-
-void attribute_hidden findcontext(int mask, SEXP env, SEXP val)
-{
-    RCNTXT *cptr;
-    cptr = R_GlobalContext;
-    if (mask & CTXT_LOOP) {		/* break/next */
-	for (cptr = R_GlobalContext;
-	     cptr != NULL && cptr->callflag != CTXT_TOPLEVEL;
-	     cptr = cptr->nextcontext)
-	    if (cptr->callflag & CTXT_LOOP && cptr->cloenv == env )
-		jumpfun(cptr, mask, val);
-	error(_("no loop to break from, jumping to top level"));
-    }
-    else {				/* return; or browser */
-	for (cptr = R_GlobalContext;
-	     cptr != NULL && cptr->callflag != CTXT_TOPLEVEL;
-	     cptr = cptr->nextcontext)
-	    if ((cptr->callflag & mask) && cptr->cloenv == env)
-		jumpfun(cptr, mask, val);
-	error(_("no function to return from, jumping to top level"));
-    }
-}
-
-void attribute_hidden R_JumpToContext(RCNTXT *target, int mask, SEXP val)
-{
-    RCNTXT *cptr;
-    for (cptr = R_GlobalContext;
-	 cptr != NULL && cptr->callflag != CTXT_TOPLEVEL;
-	 cptr = cptr->nextcontext)
-	if (cptr == target)
-	    jumpfun(cptr, mask, val);
-    error(_("target context is not on the stack"));
-}
-
-
-=======
->>>>>>> e3ceeaa2
 /* R_sysframe - look back up the context stack until the */
 /* nth closure context and return that cloenv. */
 /* R_sysframe(0) means the R_GlobalEnv environment */
 /* negative n counts back from the current frame */
 /* positive n counts up from the globalEnv */
 
-<<<<<<< HEAD
-SEXP attribute_hidden R_sysframe(int n, RCNTXT *cptr)
-=======
 SEXP attribute_hidden R_sysframe(int n, ClosureContext *cptr)
->>>>>>> e3ceeaa2
 {
     if (n == 0)
 	return(R_GlobalEnv);
@@ -391,11 +91,7 @@
 /* It would be much simpler if sysparent just returned cptr->sysparent */
 /* but then we wouldn't be compatible with S. */
 
-<<<<<<< HEAD
-int attribute_hidden R_sysparent(int n, RCNTXT *cptr)
-=======
 int attribute_hidden R_sysparent(int n, ClosureContext *cptr)
->>>>>>> e3ceeaa2
 {
     int j;
     SEXP s;
@@ -424,11 +120,7 @@
     return n;
 }
 
-<<<<<<< HEAD
-int attribute_hidden framedepth(RCNTXT *cptr)
-=======
 int attribute_hidden framedepth(ClosureContext* cptr)
->>>>>>> e3ceeaa2
 {
     int nframe = 0;
     while (cptr) {
@@ -438,54 +130,17 @@
     return nframe;
 }
 
-<<<<<<< HEAD
-SEXP attribute_hidden R_syscall(int n, RCNTXT *cptr)
-=======
 SEXP attribute_hidden R_syscall(int n, ClosureContext* cptr)
->>>>>>> e3ceeaa2
 {
     /* negative n counts back from the current frame */
     /* positive n counts up from the globalEnv */
     SEXP result;
-<<<<<<< HEAD
-    
-=======
-
->>>>>>> e3ceeaa2
+
     if (n > 0)
 	n = framedepth(cptr) - n;
     else
 	n = - n;
     if(n < 0)
-<<<<<<< HEAD
-	errorcall(R_GlobalContext->call,
-		  _("not that many frames on the stack"));
-    while (cptr->nextcontext != NULL) {
-	if (cptr->callflag & CTXT_FUNCTION ) {
-	    if (n == 0) {
-	    	PROTECT(result = duplicate(cptr->call));
-	    	if (cptr->srcref && !isNull(cptr->srcref))
-	    	    setAttrib(result, R_SrcrefSymbol, duplicate(cptr->srcref));
-	    	UNPROTECT(1);
-	    	return result;
-	    } else
-		n--;
-	}
-	cptr = cptr->nextcontext;
-    }
-    if (n == 0 && cptr->nextcontext == NULL) {
-	PROTECT(result = duplicate(cptr->call));
-	if (cptr->srcref && !isNull(cptr->srcref))
-	    setAttrib(result, R_SrcrefSymbol, duplicate(cptr->srcref));
-	UNPROTECT(1);
-	return result;
-    }
-    errorcall(R_GlobalContext->call, _("not that many frames on the stack"));
-    return R_NilValue;	/* just for -Wall */
-}
-
-SEXP attribute_hidden R_sysfunction(int n, RCNTXT *cptr)
-=======
 	Rf_error(_("not that many frames on the stack"));
     while (cptr) {
 	if (n == 0) {
@@ -504,7 +159,6 @@
 }
 
 SEXP attribute_hidden R_sysfunction(int n, ClosureContext* cptr)
->>>>>>> e3ceeaa2
 {
     if (n > 0)
 	n = framedepth(cptr) - n;
@@ -524,18 +178,10 @@
 }
 
 
-<<<<<<< HEAD
-/* This should find the caller's environment (it's a .Internal) and
-   then get the context of the call that owns the environment.  As it
-   is, it will restart the wrong function if used in a promise.
-   L.T. */
-SEXP attribute_hidden do_restart(SEXP call, SEXP op, SEXP args, SEXP rho)
-=======
 /* functions to support looking up information about the browser */
 /* contexts that are in the evaluation stack */
 
 SEXP attribute_hidden do_sysbrowser(SEXP call, SEXP op, SEXP args, SEXP rho)
->>>>>>> e3ceeaa2
 {
     int n;
 
@@ -577,92 +223,6 @@
         break;
     }
     return 0;
-}
-
-/* count how many contexts of the specified type are present on the stack */
-/* browser contexts are a bit special because they are transient and for  */
-/* any closure context with the debug bit set one will be created; so we  */
-/* need to count those as well                                            */
-int countContexts(int ctxttype, int browser) {
-    int n=0;
-    RCNTXT *cptr;
-
-    cptr = R_GlobalContext;
-    while( cptr != R_ToplevelContext) {
-        if( cptr->callflag == ctxttype ) 
-            n++;
-        else if( browser ) {
-           if(cptr->callflag & CTXT_FUNCTION && ENV_DEBUG(cptr->cloenv) )
-              n++;
-        }
-        cptr = cptr->nextcontext;
-    }
-    return n;
-}
-  
-   
-/* functions to support looking up information about the browser */
-/* contexts that are in the evaluation stack */
-
-SEXP attribute_hidden do_sysbrowser(SEXP call, SEXP op, SEXP args, SEXP rho)
-{
-    SEXP rval=R_NilValue;
-    RCNTXT *cptr;
-    int n;
-
-    checkArity(op, args);
-    n = asInteger(CAR(args));
-    if(n < 1 ) error(_("number of contexts must be positive"));
-
-    /* first find the closest  browser context */
-    cptr = R_GlobalContext;
-    while (cptr != R_ToplevelContext) {
-        if (cptr->callflag == CTXT_BROWSER) {
-                break;
-        }
-        cptr = cptr->nextcontext;
-    }
-    /* error if not a browser context */
-
-    if( !(cptr->callflag == CTXT_BROWSER) )
-        error(_("no browser context to query"));
-
-    switch (PRIMVAL(op)) {
-    case 1: /* text */
-    case 2: /* condition */
-        /* first rewind to the right place if needed */
-        /* note we want n>1, as we have already      */
-        /* rewound to the first context              */
-        if( n > 1 ) {
-           while (cptr != R_ToplevelContext && n > 0 ) {
-               if (cptr->callflag == CTXT_BROWSER) {
-                   n--;
-                   break;
-               }
-               cptr = cptr->nextcontext;
-           }
-        }
-        if( !(cptr->callflag == CTXT_BROWSER) )
-           error(_("not that many calls to browser are active"));
-
-        if( PRIMVAL(op) == 1 )
-            rval = CAR(cptr->promargs);
-        else
-            rval = CADR(cptr->promargs);
-        break;
-    case 3: /* turn on debugging n levels up */
-        while ( (cptr != R_ToplevelContext) && n > 0 ) {
-            if (cptr->callflag & CTXT_FUNCTION) 
-                  n--;
-            cptr = cptr->nextcontext;
-        } 
-        if( !(cptr->callflag & CTXT_FUNCTION) )
-           error(_("not that many functions on the call stack"));
-        else
-           SET_RDEBUG(cptr->cloenv, CXXRTRUE);
-        break;
-    }
-    return(rval);
 }
 
 /* An implementation of S's frame access functions. They usually count */

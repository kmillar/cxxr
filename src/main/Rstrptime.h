/*CXXR $Id$
 *CXXR
 *CXXR This file is part of CXXR, a project to refactor the R interpreter
 *CXXR into C++.  It may consist in whole or in part of program code and
 *CXXR documentation taken from the R project itself, incorporated into
 *CXXR CXXR (and possibly MODIFIED) under the terms of the GNU General Public
 *CXXR Licence.
 *CXXR 
<<<<<<< HEAD
 *CXXR CXXR is Copyright (C) 2008-10 Andrew R. Runnalls, subject to such other
=======
 *CXXR CXXR is Copyright (C) 2008-12 Andrew R. Runnalls, subject to such other
>>>>>>> e3ceeaa2
 *CXXR copyrights and copyright restrictions as may be stated below.
 *CXXR 
 *CXXR CXXR is not part of the R project, and bugs and other issues should
 *CXXR not be reported via r-bugs or other R project channels; instead refer
 *CXXR to the CXXR website.
 *CXXR */

/* For inclusion by datetime.cpp. 

   A modified version of code from the GNU C library with locale
   support removed and wchar support added.
*/

#ifndef RSTRPTIME_H
#define RSTRPTIME_H 1

#ifdef __cplusplus
extern "C" {
#endif

/* Convert a string representation of time to a time value.
   Copyright (C) 1996, 1997, 1998, 1999, 2000 Free Software Foundation, Inc.
   This file is part of the GNU C Library.
   Contributed by Ulrich Drepper <drepper@cygnus.com>, 1996.

   The GNU C Library is free software; you can redistribute it and/or
   modify it under the terms of the GNU Library General Public License as
   published by the Free Software Foundation; either version 2 of the
   License, or (at your option) any later version.

   The GNU C Library is distributed in the hope that it will be useful,
   but WITHOUT ANY WARRANTY; without even the implied warranty of
   MERCHANTABILITY or FITNESS FOR A PARTICULAR PURPOSE.  See the GNU
   Library General Public License for more details.

   You should have received a copy of the GNU Library General Public
   License along with the GNU C Library; see the file COPYING.LIB.  If not,
   a copy is available at http://www.r-project.org/licenses/
*/
/* XXX This version of the implementation is not really complete.
   Some of the fields cannot add information alone.  But if seeing
   some of them in the same format (such as year, week and weekday)
   this is enough information for determining the date.  */

/* #include <ctype.h>
#include <limits.h>
#include <string.h>*/

/* This is C90 */
#ifndef HAVE_LOCALE_H
# define HAVE_LOCALE_H 1
#endif
#ifdef HAVE_STRINGS_H
#include <strings.h>  /* for strncasecmp */
#endif

#include <ctype.h> /* for isspace */

#define match_char(ch1, ch2) if (ch1 != ch2) return NULL

/* we guarantee to have strncasecmp in R */
#if defined __GNUC__ && __GNUC__ >= 2
# define match_string(cs1, s2) \
  (__extension__ ({ size_t len = strlen (cs1);						      \
     int result = strncasecmp ((cs1), (s2), len) == 0;			      \
     if (result) (s2) += len;						      \
     result; }))
#else
/* Oh come on.  Get a reasonable compiler.  */
# define match_string(cs1, s2) \
  (strncasecmp ((cs1), (s2), strlen (cs1)) ? 0 : ((s2) += strlen (cs1), 1))
#endif

/* We intentionally do not use isdigit() for testing because this will
   lead to problems with the wide character version.  */
#define get_number(from, to, n) \
  do {									      \
    int __n = n;							      \
    val = 0;								      \
    while (*rp == ' ')							      \
      ++rp;								      \
    if (*rp < '0' || *rp > '9')						      \
      return NULL;							      \
    do {								      \
      val *= 10;							      \
      val += *rp++ - '0';						      \
/*  } while (--__n > 0 && val * 10 <= to && *rp >= '0' && *rp <= '9');*/      \
    } while (--__n > 0 && *rp >= '0' && *rp <= '9');	      \
    if (int(val) < from || val > to)					\
      return NULL;							      \
  } while (0)
# define get_alt_number(from, to, n) \
  /* We don't have the alternate representation.  */			      \
  get_number(from, to, n)
#define recursive(new_fmt) \
  (*(new_fmt) != '\0'							      \
   && (rp = strptime_internal (rp, (new_fmt), tm, decided, psecs, poffset)) != NULL)

/* This version: may overwrite these with versions for the locale,
 * hence the extra length of the fields
 */
static char weekday_name[][20] =
{
    "Sunday", "Monday", "Tuesday", "Wednesday",
    "Thursday", "Friday", "Saturday"
};
static char ab_weekday_name[][10] =
{
    "Sun", "Mon", "Tue", "Wed", "Thu", "Fri", "Sat"
};
static char month_name[][20] =
{
    "January", "February", "March", "April", "May", "June",
    "July", "August", "September", "October", "November", "December"
};
static char ab_month_name[][10] =
{
    "Jan", "Feb", "Mar", "Apr", "May", "Jun",
    "Jul", "Aug", "Sep", "Oct", "Nov", "Dec"
};

static char am_pm[][4] = {"AM", "PM"};


# define HERE_D_T_FMT "%a %b %e %H:%M:%S %Y"
# define HERE_D_FMT "%y/%m/%d"
# define HERE_T_FMT_AMPM "%I:%M:%S %p"
# define HERE_T_FMT "%H:%M:%S"

static const unsigned short int __mon_yday[2][13] =
{
    /* Normal years.  */
    { 0, 31, 59, 90, 120, 151, 181, 212, 243, 273, 304, 334, 365 },
    /* Leap years.  */
    { 0, 31, 60, 91, 121, 152, 182, 213, 244, 274, 305, 335, 366 }
};


/* Status of lookup: do we use the locale data or the raw data?  */
enum locale_status { Not, loc, raw };

# define __isleap(year)	\
  ((year) % 4 == 0 && ((year) % 100 != 0 || (year) % 400 == 0))

/* Compute the day of the week.  */
static void
day_of_the_week (struct tm *tm)
{
    /* We know that January 1st 1970 was a Thursday (= 4).  Compute the
       the difference between this data in the one on TM and so determine
       the weekday.  */
    int corr_year, wday;

    /* R bug fix: day_of_the_week needs year, month, mday set */
    if(tm->tm_year == NA_INTEGER ||
       tm->tm_mon == NA_INTEGER ||
       tm->tm_mday == NA_INTEGER) return;

    corr_year = 1900 + tm->tm_year - (tm->tm_mon < 2);
    wday = (-473
	    + (365 * (tm->tm_year - 70))
	    + (corr_year / 4)
	    - ((corr_year / 4) / 25) + ((corr_year / 4) % 25 < 0)
	    + (((corr_year / 4) / 25) / 4)
	    + __mon_yday[0][tm->tm_mon]
	    + tm->tm_mday - 1);
    tm->tm_wday = ((wday % 7) + 7) % 7;
}

/* Compute the day of the year.  */
static void
day_of_the_year (struct tm *tm)
{
    /* R bug fix: day_of_the_year needs year, month, mday set */
    if(tm->tm_year == NA_INTEGER ||
       tm->tm_mon == NA_INTEGER ||
       tm->tm_mday == NA_INTEGER) return;

    tm->tm_yday = (__mon_yday[__isleap (1900 + tm->tm_year)][tm->tm_mon]
		   + (tm->tm_mday - 1));
}

#include <wchar.h>
#include <wctype.h>

static wchar_t w_weekday_name[][20] =
{
    L"Sunday", L"Monday", L"Tuesday", L"Wednesday",
    L"Thursday", L"Friday", L"Saturday"
};
static wchar_t w_ab_weekday_name[][10] =
{
    L"Sun", L"Mon", L"Tue", L"Wed", L"Thu", L"Fri", L"Sat"
};
static wchar_t w_month_name[][20] =
{
    L"January", L"February", L"March", L"April", L"May", L"June",
    L"July", L"August", L"September", L"October", L"November", L"December"
};
static wchar_t w_ab_month_name[][10] =
{
    L"Jan", L"Feb", L"Mar", L"Apr", L"May", L"Jun",
    L"Jul", L"Aug", L"Sep", L"Oct", L"Nov", L"Dec"
};

static wchar_t w_am_pm[][4] = {L"AM", L"PM"};

/* Need case-insensitive version */
static int Rwcsncasecmp(const wchar_t *cs1, const wchar_t *s2)
{
    size_t i, n = wcslen(cs1);
    const wchar_t *a = cs1, *b = s2;
    for(i = 0; i < n; i++, a++, b++) {
	if(*b == L'\0' || towlower(*a) != towlower(*b)) return 1;
    }
    return 0;
}

#define w_match_string(cs1, s2) \
  (Rwcsncasecmp ((cs1), (s2)) ? 0 : ((s2) += wcslen (cs1), 1))

#define w_recursive(new_fmt) \
  (*(new_fmt) != '\0'							      \
   && (rp = w_strptime_internal (rp, (new_fmt), tm, decided, psecs, poffset)) != NULL)

static wchar_t *
w_strptime_internal (wchar_t *rp, const wchar_t *fmt, struct tm *tm,
		     enum locale_status *decided, double *psecs, 
		     int *poffset)
{
    int cnt;
    size_t val;
    int have_I, is_pm;
    int century, want_century;
    int have_wday, want_xday;
    int have_yday;
    int have_mon, have_mday;
    int have_uweek, have_wweek;
    int week_no = 0; /* -Wall */

    have_I = is_pm = 0;
    century = -1;
    want_century = 0;
    have_wday = want_xday = have_yday = have_mon = have_mday = 0;
    have_uweek = have_wweek = 0;

    while (*fmt != L'\0')
    {
	/* A white space in the format string matches 0 more or white
	   space in the input string.  */
	if (iswspace (*fmt))
	{
	    while (iswspace (*rp))
		++rp;
	    ++fmt;
	    continue;
	}

	/* Any character but `%' must be matched by the same character
	   in the input string.  */
	if (*fmt != L'%')
	{
	    match_char (*fmt++, *rp++);
	    continue;
	}

	++fmt;

	/* We need this for handling the `E' modifier.  */
    start_over:

	switch (*fmt++)
	{
	case L'%':
	    /* Match the `%' character itself.  */
	    match_char (L'%', *rp++);
	    break;
	case L'a':
	case L'A':
	    /* Match day of week.  */
	    for (cnt = 0; cnt < 7; ++cnt)
	    {
		if (*decided != loc
		    && (w_match_string (w_weekday_name[cnt], rp)
			|| w_match_string (w_ab_weekday_name[cnt], rp)))
		{
		    *decided = raw;
		    break;
		}
	    }
	    if (cnt == 7)
		/* Does not match a weekday name.  */
		return NULL;
	    tm->tm_wday = cnt;
	    have_wday = 1;
	    break;
	case L'b':
	case L'B':
	case L'h':
	    /* Match month name.  */
	    for (cnt = 0; cnt < 12; ++cnt)
	    {
		if (w_match_string (w_month_name[cnt], rp)
		    || w_match_string (w_ab_month_name[cnt], rp))
		{
		    *decided = raw;
		    break;
		}
	    }
	    if (cnt == 12)
		/* Does not match a month name.  */
		return NULL;
	    tm->tm_mon = cnt;
	    want_xday = 1;
	    break;
	case L'c':
	    /* Match locale's date and time format.  */
	    if (!w_recursive (L"%a %b %e %H:%M:%S %Y")) /* HERE_D_T_FMT */
		return NULL;
	    break;
	case L'C':
	  /* Match century number.  */
	  get_number (0, 99, 2);
	  century = val;
	  want_xday = 1;
	  break;
	case L'd':
	case L'e':
	  /* Match day of month.  */
	  get_number (1, 31, 2);
	  tm->tm_mday = val;
	  have_mday = 1;
	  want_xday = 1;
	  break;
	case L'F':
	  if (!w_recursive (L"%Y-%m-%d"))
	    return NULL;
	  want_xday = 1;
	  break;
	case L'x':
	  /* Fall through.  */
	case L'D':
	  /* Match standard day format.  */
	    if (!w_recursive (L"%y/%m/%d")) /* HERE_D_FMT */
	    return NULL;
	  want_xday = 1;
	  break;
	case L'k':
	case L'H':
	  /* Match hour in 24-hour clock.  */
	  get_number (0, 24, 2); /* allow 24:00:00 */
	  tm->tm_hour = val;
	  have_I = 0;
	  break;
	case L'l':
	  /* Match hour in 12-hour clock.  GNU extension.  */
	case L'I':
	  /* Match hour in 12-hour clock.  */
	  get_number (1, 12, 2);
	  tm->tm_hour = val % 12;
	  have_I = 1;
	  break;
	case L'j':
	  /* Match day number of year.  */
	  get_number (1, 366, 3);
	  tm->tm_yday = val - 1;
	  have_yday = 1;
	  break;
	case L'm':
	  /* Match number of month.  */
	  get_number (1, 12, 2);
	  tm->tm_mon = val - 1;
	  have_mon = 1;
	  want_xday = 1;
	  break;
	case L'M':
	  /* Match minute.  */
	  get_number (0, 59, 2);
	  tm->tm_min = val;
	  break;
	case L'n':
	case L't':
	  /* Match any white space.  */
	  while (iswspace (*rp))
	    ++rp;
	  break;
	case L'p':
	  /* Match locale's equivalent of AM/PM.  */
	  if (!w_match_string (w_am_pm[0], rp)) {
	    if (w_match_string (w_am_pm[1], rp))
	      is_pm = 1;
	    else
		return NULL;
	  }
	  break;
	case L'r':
	    if (!w_recursive (L"%I:%M:%S %p")) /* HERE_T_FMT_AMPM */
		return NULL;
	  break;
	case L'R':
	    if (!w_recursive (L"%H:%M"))
		return NULL;
	    break;
	case L's':
	{
	    /* The number of seconds may be very high so we cannot use
	       the `get_number' macro.  Instead read the number
	       character for character and construct the result while
	       doing this.  */
	    time_t secs = 0;
	    if (*rp < L'0' || *rp > L'9')
		/* We need at least one digit.  */
		return NULL;

	    do
	    {
		secs *= 10;
		secs += *rp++ - L'0';
	    }
	    while (*rp >= L'0' && *rp <= L'9');

	    if ((tm = localtime (&secs)) == NULL)
		/* Error in function.  */
		return NULL;
	}
	break;
	case L'S':
	    get_number (0, 61, 2);
	    tm->tm_sec = val;
	    break;
	case L'X':
	    /* Fall through.  */
	case L'T':
	    if (!w_recursive (L"%H:%M:%S")) /* HERE_T_FMT */
		return NULL;
	    break;
	case L'u':
	    get_number (1, 7, 1);
	    tm->tm_wday = val % 7;
	    have_wday = 1;
	    break;
	case L'g':
	    get_number (0, 99, 2);
	    /* XXX This cannot determine any field in TM.  */
	    break;
	case L'G':
	    if (*rp < L'0' || *rp > L'9')
		return NULL;
	    /* XXX Ignore the number since we would need some more
	       information to compute a real date.  */
	    do
		++rp;
	    while (*rp >= L'0' && *rp <= L'9');
	    break;
	case L'U':
	  get_number (0, 53, 2);
	  week_no = val;
	  have_uweek = 1;
	  break;
	case L'W':
	  get_number (0, 53, 2);
	  week_no = val;
	  have_wweek = 1;
	  break;
	case L'V':
	    get_number (0, 53, 2);
	    /* XXX This cannot determine any field in TM without some
	       information.  */
	    break;
	case L'w':
	    /* Match number of weekday.  */
	    get_number (0, 6, 1);
	    tm->tm_wday = val;
	    have_wday = 1;
	    break;
	case L'y':
	    /* Match year within century.  */
	    get_number (0, 99, 2);
	    /* The "Year 2000: The Millennium Rollover" paper suggests that
	       values in the range 69-99 refer to the twentieth century.  */
	    tm->tm_year = val >= 69 ? val : val + 100;
	    /* Indicate that we want to use the century, if specified.  */
	    want_century = 1;
	    want_xday = 1;
	    break;
	case L'Y':
	    /* Match year including century number.  */
	    get_number (0, 9999, 4);
	    tm->tm_year = val - 1900;
	    want_century = 0;
	    want_xday = 1;
	    break;
	case L'z':
	    {
		int n = 0, neg, off = 0;
		val = 0;
		while (*rp == L' ') ++rp;
		if (*rp != L'+' && *rp != L'-') return NULL;
		neg = *rp++ == L'-';
		while (n < 4 && *rp >= L'0' && *rp <= L'9') {
		    val = val * 10 + *rp++ - L'0';
		    ++n;
		}
		if (n != 4) return NULL;
		else {
		    /* We have to convert the minutes into decimal.  */
		    if (val % 100 >= 60) return NULL;
		    val = (val / 100) * 100 + ((val % 100) * 50) / 30;
		}
		if (val > 1200) return NULL;
		off = (val * 3600) / 100;
		if (neg) off = -off;
		*poffset = off;
	    }
	    break;
	case L'Z':
	    error(_("use of %s for input is not supported"), "%Z");
	    return NULL;
	    break;
	case L'E':
	    /* We have no information about the era format.  Just use
	       the normal format.  */
	    if (*fmt != L'c' && *fmt != L'C' && *fmt != L'y' && *fmt != L'Y'
		&& *fmt != L'x' && *fmt != L'X')
		/* This is an illegal format.  */
		return NULL;

	    goto start_over;
	case L'O':
	    switch (*fmt++)
	    {
	    case L'd':
	    case L'e':
		/* Match day of month using alternate numeric symbols.  */
		get_alt_number (1, 31, 2);
		tm->tm_mday = val;
		have_mday = 1;
		want_xday = 1;
		break;
	    case L'H':
		/* Match hour in 24-hour clock using alternate numeric
		   symbols.  */
		get_alt_number (0, 23, 2);
		tm->tm_hour = val;
		have_I = 0;
		break;
	    case L'I':
		/* Match hour in 12-hour clock using alternate numeric
		   symbols.  */
		get_alt_number (1, 12, 2);
		tm->tm_hour = val % 12;
		have_I = 1;
		break;
	    case L'm':
		/* Match month using alternate numeric symbols.  */
		get_alt_number (1, 12, 2);
		tm->tm_mon = val - 1;
		have_mon = 1;
		want_xday = 1;
		break;
	    case L'M':
		/* Match minutes using alternate numeric symbols.  */
		get_alt_number (0, 59, 2);
		tm->tm_min = val;
		break;
	    case L'S':
		/* Match seconds using alternate numeric symbols.
		get_alt_number (0, 61, 2); */
		{
		    double sval;
		    wchar_t *end;
		    sval = wcstod(rp, &end);
		    if( sval >= 0.0 && sval <= 61.0) {
		        tm->tm_sec = int(sval);
			*psecs = sval;
		    }
		    rp = end;
		}
	    break;
	    case L'U':
	      get_alt_number (0, 53, 2);
	      week_no = val;
	      have_uweek = 1;
	      break;
	    case L'W':
	      get_alt_number (0, 53, 2);
	      week_no = val;
	      have_wweek = 1;
	      break;
	    case L'V':
		get_alt_number (0, 53, 2);
		/* XXX This cannot determine any field in TM without
		   further information.  */
		break;
	    case L'w':
		/* Match number of weekday using alternate numeric symbols.  */
		get_alt_number (0, 6, 1);
		tm->tm_wday = val;
		have_wday = 1;
		break;
	    case L'y':
		/* Match year within century using alternate numeric symbols.  */
		get_alt_number (0, 99, 2);
		tm->tm_year = val >= 69 ? val : val + 100;
		want_xday = 1;
		break;
	    default:
		return NULL;
	    }
	    break;
	default:
	    return NULL;
	}
    }

    if (have_I && is_pm)
	tm->tm_hour += 12;

    if (century != -1)
    {
	if (want_century)
	    tm->tm_year = tm->tm_year % 100 + (century - 19) * 100;
	else
	    /* Only the century, but not the year.  Strange, but so be it.  */
	    tm->tm_year = (century - 19) * 100;
    }

    if (want_xday && !have_wday) {
	if ( !(have_mon && have_mday) && have_yday)  {
	    /* We don't have tm_mon and/or tm_mday, compute them. */
	    int t_mon = 0;
	    while (__mon_yday[__isleap(1900 + tm->tm_year)][t_mon] <= tm->tm_yday)
		t_mon++;
	    if (!have_mon)
		tm->tm_mon = t_mon - 1;
	    if (!have_mday)
		tm->tm_mday = (tm->tm_yday - __mon_yday[__isleap(1900 + tm->tm_year)][t_mon - 1] + 1);
	}
	day_of_the_week (tm);
    }

    if (want_xday && !have_yday)
	day_of_the_year (tm);

  if ((have_uweek || have_wweek) && have_wday) {
      int save_wday = tm->tm_wday;
      int save_mday = tm->tm_mday;
      int save_mon = tm->tm_mon;
      int w_offset = have_uweek ? 0 : 1;

      tm->tm_mday = 1;
      tm->tm_mon = 0;
      day_of_the_week (tm);
      if (have_mday)
	  tm->tm_mday = save_mday;
      if (have_mon)
	  tm->tm_mon = save_mon;

      if (!have_yday)
	  tm->tm_yday = ((7 - (tm->tm_wday - w_offset)) % 7
			 + (week_no - 1) *7
			 + save_wday - w_offset);

      if (!have_mday || !have_mon)
      {
	  int t_mon = 0;
	  while (__mon_yday[__isleap(1900 + tm->tm_year)][t_mon]
		 <= tm->tm_yday)
	      t_mon++;
	  if (!have_mon)
	      tm->tm_mon = t_mon - 1;
	  if (!have_mday)
	      tm->tm_mday =
		  (tm->tm_yday
		   - __mon_yday[__isleap(1900 + tm->tm_year)][t_mon - 1] + 1);
      }

      tm->tm_wday = save_wday;
  }

  return rp;
}


static char *
strptime_internal (const char *rp, const char *fmt, struct tm *tm,
		   enum locale_status *decided, double *psecs,
		   int *poffset)
{
    int cnt;
    size_t val;
    int have_I, is_pm;
    int century, want_century;
    int have_wday, want_xday;
    int have_yday;
    int have_mon, have_mday;
    int have_uweek, have_wweek;
    int week_no = 0; /* -Wall */

    have_I = is_pm = 0;
    century = -1;
    want_century = 0;
    have_wday = want_xday = have_yday = have_mon = have_mday = 0;
    have_uweek = have_wweek = 0;

    while (*fmt != '\0')
    {
	/* A white space in the format string matches 0 more or white
	   space in the input string.  */
	if (isspace ((int)*fmt))
	{
	    while (isspace ((int)*rp))
		++rp;
	    ++fmt;
	    continue;
	}

	/* Any character but `%' must be matched by the same character
	   in the input string.  */
	if (*fmt != '%')
	{
	    match_char (*fmt++, *rp++);
	    continue;
	}

	++fmt;

	/* We need this for handling the `E' modifier.  */
    start_over:

	switch (*fmt++)
	{
	case '%':
	    /* Match the `%' character itself.  */
	    match_char ('%', *rp++);
	    break;
	case 'a':
	case 'A':
	    /* Match day of week.  */
	    for (cnt = 0; cnt < 7; ++cnt)
	    {
		if (*decided != loc
		    && (match_string (weekday_name[cnt], rp)
			|| match_string (ab_weekday_name[cnt], rp)))
		{
		    *decided = raw;
		    break;
		}
	    }
	    if (cnt == 7)
		/* Does not match a weekday name.  */
		return NULL;
	    tm->tm_wday = cnt;
	    have_wday = 1;
	    break;
	case 'b':
	case 'B':
	case 'h':
	    /* Match month name.  */
	    for (cnt = 0; cnt < 12; ++cnt)
	    {
		if (match_string (month_name[cnt], rp)
		    || match_string (ab_month_name[cnt], rp))
		{
		    *decided = raw;
		    break;
		}
	    }
	    if (cnt == 12)
		/* Does not match a month name.  */
		return NULL;
	    tm->tm_mon = cnt;
	    want_xday = 1;
	    break;
	case 'c':
	    /* Match locale's date and time format.  */
	    if (!recursive (HERE_D_T_FMT))
		return NULL;
	    break;
	case 'C':
	  /* Match century number.  */
	  get_number (0, 99, 2);
	  century = val;
	  want_xday = 1;
	  break;
	case 'd':
	case 'e':
	  /* Match day of month.  */
	  get_number (1, 31, 2);
	  tm->tm_mday = val;
	  have_mday = 1;
	  want_xday = 1;
	  break;
	case 'F':
	  if (!recursive ("%Y-%m-%d"))
	    return NULL;
	  want_xday = 1;
	  break;
	case 'x':
	  /* Fall through.  */
	case 'D':
	  /* Match standard day format.  */
	  if (!recursive (HERE_D_FMT))
	    return NULL;
	  want_xday = 1;
	  break;
	case 'k':
	case 'H':
	  /* Match hour in 24-hour clock.  */
	  get_number (0, 24, 2);  /* allow 24:00:00 */
	  tm->tm_hour = val;
	  have_I = 0;
	  break;
	case 'l':
	  /* Match hour in 12-hour clock.  GNU extension.  */
	case 'I':
	  /* Match hour in 12-hour clock.  */
	  get_number (1, 12, 2);
	  tm->tm_hour = val % 12;
	  have_I = 1;
	  break;
	case 'j':
	  /* Match day number of year.  */
	  get_number (1, 366, 3);
	  tm->tm_yday = val - 1;
	  have_yday = 1;
	  break;
	case 'm':
	  /* Match number of month.  */
	  get_number (1, 12, 2);
	  tm->tm_mon = val - 1;
	  have_mon = 1;
	  want_xday = 1;
	  break;
	case 'M':
	  /* Match minute.  */
	  get_number (0, 59, 2);
	  tm->tm_min = val;
	  break;
	case 'n':
	case 't':
	  /* Match any white space.  */
	  while (isspace ((int)*rp))
	    ++rp;
	  break;
	case 'p':
	  /* Match locale's equivalent of AM/PM.  */
	  if (!match_string (am_pm[0], rp)) {
	    if (match_string (am_pm[1], rp))
	      is_pm = 1;
	    else
		return NULL;
	  }
	  break;
	case 'r':
	  if (!recursive (HERE_T_FMT_AMPM))
	    return NULL;
	  break;
	case 'R':
	    if (!recursive ("%H:%M"))
		return NULL;
	    break;
	case 's':
	{
	    /* The number of seconds may be very high so we cannot use
	       the `get_number' macro.  Instead read the number
	       character for character and construct the result while
	       doing this.  */
	    time_t secs = 0;
	    if (*rp < '0' || *rp > '9')
		/* We need at least one digit.  */
		return NULL;

	    do
	    {
		secs *= 10;
		secs += *rp++ - '0';
	    }
	    while (*rp >= '0' && *rp <= '9');

	    if ((tm = localtime (&secs)) == NULL)
		/* Error in function.  */
		return NULL;
	}
	break;
	case 'S':
	    get_number (0, 61, 2);
	    tm->tm_sec = val;
	    break;
	case 'X':
	    /* Fall through.  */
	case 'T':
	    if (!recursive (HERE_T_FMT))
		return NULL;
	    break;
	case 'u':
	    get_number (1, 7, 1);
	    tm->tm_wday = val % 7;
	    have_wday = 1;
	    break;
	case 'g':
	    get_number (0, 99, 2);
	    /* XXX This cannot determine any field in TM.  */
	    break;
	case 'G':
	    if (*rp < '0' || *rp > '9')
		return NULL;
	    /* XXX Ignore the number since we would need some more
	       information to compute a real date.  */
	    do
		++rp;
	    while (*rp >= '0' && *rp <= '9');
	    break;
	case 'U':
	  get_number (0, 53, 2);
	  week_no = val;
	  have_uweek = 1;
	  break;
	case 'W':
	  get_number (0, 53, 2);
	  week_no = val;
	  have_wweek = 1;
	  break;
	case 'V':
	    get_number (0, 53, 2);
	    /* XXX This cannot determine any field in TM without some
	       information.  */
	    break;
	case 'w':
	    /* Match number of weekday.  */
	    get_number (0, 6, 1);
	    tm->tm_wday = val;
	    have_wday = 1;
	    break;
	case 'y':
	    /* Match year within century.  */
	    get_number (0, 99, 2);
	    /* The "Year 2000: The Millennium Rollover" paper suggests that
	       values in the range 69-99 refer to the twentieth century.
	       And this is mandated by the POSIX 2001 standard, with a
	       caveat that it might change in future.
	    */
	    tm->tm_year = val >= 69 ? val : val + 100;
	    /* Indicate that we want to use the century, if specified.  */
	    want_century = 1;
	    want_xday = 1;
	    break;
	case 'Y':
	    /* Match year including century number.  */
	    get_number (0, 9999, 4);
	    tm->tm_year = val - 1900;
	    want_century = 0;
	    want_xday = 1;
	    break;
	case 'z':
	    /* Only recognize RFC 822 form */
	    {
		int n = 0, neg, off = 0;
		val = 0;
		while (*rp == ' ') ++rp;
		if (*rp != '+' && *rp != '-') return NULL;
		neg = *rp++ == '-';
		while (n < 4 && *rp >= '0' && *rp <= '9') {
		    val = val * 10 + *rp++ - '0';
		    ++n;
		}
		if (n != 4) return NULL;
		else {
		    /* We have to convert the minutes into decimal.  */
		    if (val % 100 >= 60) return NULL;
		    val = (val / 100) * 100 + ((val % 100) * 50) / 30;
		}
		if (val > 1200) return NULL;
		off = (val * 3600) / 100;
		if (neg) off = -off;
		*poffset = off;
	    }
	    break;
	case 'Z':
	    error(_("use of %s for input is not supported"), "%Z");
	    return NULL;
	    break;
	case 'E':
	    /* We have no information about the era format.  Just use
	       the normal format.  */
	    if (*fmt != 'c' && *fmt != 'C' && *fmt != 'y' && *fmt != 'Y'
		&& *fmt != 'x' && *fmt != 'X')
		/* This is an illegal format.  */
		return NULL;

	    goto start_over;
	case 'O':
	    switch (*fmt++)
	    {
	    case 'd':
	    case 'e':
		/* Match day of month using alternate numeric symbols.  */
		get_alt_number (1, 31, 2);
		tm->tm_mday = val;
		have_mday = 1;
		want_xday = 1;
		break;
	    case 'H':
		/* Match hour in 24-hour clock using alternate numeric
		   symbols.  */
		get_alt_number (0, 23, 2);
		tm->tm_hour = val;
		have_I = 0;
		break;
	    case 'I':
		/* Match hour in 12-hour clock using alternate numeric
		   symbols.  */
		get_alt_number (1, 12, 2);
		tm->tm_hour = val % 12;
		have_I = 1;
		break;
	    case 'm':
		/* Match month using alternate numeric symbols.  */
		get_alt_number (1, 12, 2);
		tm->tm_mon = val - 1;
		have_mon = 1;
		want_xday = 1;
		break;
	    case 'M':
		/* Match minutes using alternate numeric symbols.  */
		get_alt_number (0, 59, 2);
		tm->tm_min = val;
		break;
	    case 'S':
		/* Match seconds using alternate numeric symbols.
		   get_alt_number (0, 61, 2); */
		   {
		       double sval;
		       char *end;
		       sval = strtod(rp, &end);
		       if( sval >= 0.0 && sval <= 61.0) {
			   tm->tm_sec = int(sval);
			   *psecs = sval;
		       }
		       rp = end;
		   }
		break;
	    case 'U':
	      get_alt_number (0, 53, 2);
	      week_no = val;
	      have_uweek = 1;
	      break;
	    case 'W':
	      get_alt_number (0, 53, 2);
	      week_no = val;
	      have_wweek = 1;
	      break;
	    case 'V':
		get_alt_number (0, 53, 2);
		/* XXX This cannot determine any field in TM without
		   further information.  */
		break;
	    case 'w':
		/* Match number of weekday using alternate numeric symbols.  */
		get_alt_number (0, 6, 1);
		tm->tm_wday = val;
		have_wday = 1;
		break;
	    case 'y':
		/* Match year within century using alternate numeric symbols.  */
		get_alt_number (0, 99, 2);
		tm->tm_year = val >= 69 ? val : val + 100;
		want_xday = 1;
		break;
	    default:
		return NULL;
	    }
	    break;
	default:
	    return NULL;
	}
    }

    if (have_I && is_pm)
	tm->tm_hour += 12;

    if (century != -1)
    {
	if (want_century)
	    tm->tm_year = tm->tm_year % 100 + (century - 19) * 100;
	else
	    /* Only the century, but not the year.  Strange, but so be it.  */
	    tm->tm_year = (century - 19) * 100;
    }

    if (want_xday && !have_wday) {
	if ( !(have_mon && have_mday) && have_yday)  {
	    /* We don't have tm_mon and/or tm_mday, compute them. */
	    int t_mon = 0;
	    while (__mon_yday[__isleap(1900 + tm->tm_year)][t_mon] <= tm->tm_yday)
		t_mon++;
	    if (!have_mon)
		tm->tm_mon = t_mon - 1;
	    if (!have_mday)
		tm->tm_mday = (tm->tm_yday - __mon_yday[__isleap(1900 + tm->tm_year)][t_mon - 1] + 1);
	}
	day_of_the_week (tm);
    }

    if (want_xday && !have_yday)
	day_of_the_year (tm);

  if ((have_uweek || have_wweek) && have_wday) {
      int save_wday = tm->tm_wday;
      int save_mday = tm->tm_mday;
      int save_mon = tm->tm_mon;
      int w_offset = have_uweek ? 0 : 1;

      tm->tm_mday = 1;
      tm->tm_mon = 0;
      day_of_the_week (tm);
      if (have_mday)
	  tm->tm_mday = save_mday;
      if (have_mon)
	  tm->tm_mon = save_mon;

      if (!have_yday)
	  tm->tm_yday = ((7 - (tm->tm_wday - w_offset)) % 7
			 + (week_no - 1) *7
			 + save_wday - w_offset);

      if (!have_mday || !have_mon)
      {
	  int t_mon = 0;
	  while (__mon_yday[__isleap(1900 + tm->tm_year)][t_mon]
		 <= tm->tm_yday)
	      t_mon++;
	  if (!have_mon)
	      tm->tm_mon = t_mon - 1;
	  if (!have_mday)
	      tm->tm_mday =
		  (tm->tm_yday
		   - __mon_yday[__isleap(1900 + tm->tm_year)][t_mon - 1] + 1);
      }

      tm->tm_wday = save_wday;
  }

    return (char *) rp;
}


#ifdef HAVE_LOCALE_H
# include <locale.h>

/* We check for a changed locale here, as setting the locale strings is
   on some systems slow compared to the conversions. */

static void get_locale_strings(void)
{
    int i;
    struct tm tm;
    char buff[4];

    tm.tm_sec = tm.tm_min = tm.tm_hour = tm.tm_mday = tm.tm_mon
	= tm.tm_isdst = 0;
    tm.tm_year = 30;
    for(i = 0; i < 12; i++) {
	tm.tm_mon = i;
	strftime(ab_month_name[i], 10, "%b", &tm);
	strftime(month_name[i], 20, "%B", &tm);
    }
    tm.tm_mon = 0;
    for(i = 0; i < 7; i++) {
	tm.tm_mday = tm.tm_yday = i+1; /* 2000-1-2 was a Sunday */
	tm.tm_wday = i;
	strftime(ab_weekday_name[i], 10, "%a", &tm);
	strftime(weekday_name[i], 20, "%A", &tm);
    }
    tm.tm_hour = 1;
    /* in locales where these are unused, they may be empty: better
       not to reset them then */
    strftime(buff, 4, "%p", &tm);
    if(strlen(buff)) strcpy(am_pm[0], buff);
    tm.tm_hour = 13;
    strftime(buff, 4, "%p", &tm);
    if(strlen(buff)) strcpy(am_pm[1], buff);
}

#if defined(HAVE_WCSTOD) && defined(HAVE_WCSFTIME)
static void get_locale_w_strings(void)
{
    int i;
    struct tm tm;
    wchar_t buff[4];

    tm.tm_sec = tm.tm_min = tm.tm_hour = tm.tm_mday = tm.tm_mon
	= tm.tm_isdst = 0;
    tm.tm_year = 30;
    for(i = 0; i < 12; i++) {
	tm.tm_mon = i;
	wcsftime(w_ab_month_name[i], 10, L"%b", &tm);
	wcsftime(w_month_name[i], 20, L"%B", &tm);
    }
    tm.tm_mon = 0;
    for(i = 0; i < 7; i++) {
	tm.tm_mday = tm.tm_yday = i+1; /* 2000-1-2 was a Sunday */
	tm.tm_wday = i;
	wcsftime(w_ab_weekday_name[i], 10, L"%a", &tm);
	wcsftime(w_weekday_name[i], 20, L"%A", &tm);
    }
    tm.tm_hour = 1;
    /* in locales where these are unused, they may be empty: better
       not to reset them then */
    wcsftime(buff, 4, L"%p", &tm);
    if(wcslen(buff)) wcscpy(w_am_pm[0], buff);
    tm.tm_hour = 13;
    wcsftime(buff, 4, L"%p", &tm);
    if(wcslen(buff)) wcscpy(w_am_pm[1], buff);
}
#endif
#endif /* HAVE_LOCALE_H */


/* We only care if the result is null or not */
static char *
<<<<<<< HEAD
R_strptime (const char *buf, const char *format, struct tm *tm, double *psecs)
=======
R_strptime (const char *buf, const char *format, struct tm *tm, 
	    double *psecs, int *poffset)
>>>>>>> e3ceeaa2
{
    enum locale_status decided;
    decided = raw;
#if defined(HAVE_WCSTOD)
    if(mbcslocale) {
	wchar_t wbuf[1001], wfmt[1001]; size_t n;
#if defined(HAVE_LOCALE_H) && defined(HAVE_WCSFTIME)
	get_locale_w_strings();
<<<<<<< HEAD
#endif
	n = mbstowcs(NULL, buf, 1000);
	if(n > 1000) error(_("input string is too long"));
	n = mbstowcs(wbuf, buf, 1000);
	if(CXXRCONSTRUCT(int, n) == -1) error(_("invalid multibyte input string"));
	
	n = mbstowcs(NULL, format, 1000);
	if(n > 1000) error(_("format string is too long"));
	n = mbstowcs(wfmt, format, 1000);
	if(CXXRCONSTRUCT(int, n) == -1) error(_("invalid multibyte format string"));
	return (char *) w_strptime_internal (wbuf, wfmt, tm, &decided, psecs);
    } else
#endif
    {
#ifdef HAVE_LOCALE_H
    get_locale_strings();
#endif
    return strptime_internal (buf, format, tm, &decided, psecs);
=======
#endif
	n = mbstowcs(NULL, buf, 1000);
	if(n > 1000) error(_("input string is too long"));
	n = mbstowcs(wbuf, buf, 1000);
	if(CXXRCONSTRUCT(int, n) == -1) error(_("invalid multibyte input string"));

	n = mbstowcs(NULL, format, 1000);
	if(n > 1000) error(_("format string is too long"));
	n = mbstowcs(wfmt, format, 1000);
	if(CXXRCONSTRUCT(int, n) == -1) error(_("invalid multibyte format string"));
	return (char *) w_strptime_internal (wbuf, wfmt, tm, &decided, psecs, poffset);
    } else
#endif
    {
#ifdef HAVE_LOCALE_H
    get_locale_strings();
#endif
    return strptime_internal (buf, format, tm, &decided, psecs, poffset);
>>>>>>> e3ceeaa2
    }
}

#ifdef __cplusplus
}
#endif

#endif /* RSTRPTIME_H */<|MERGE_RESOLUTION|>--- conflicted
+++ resolved
@@ -6,11 +6,7 @@
  *CXXR CXXR (and possibly MODIFIED) under the terms of the GNU General Public
  *CXXR Licence.
  *CXXR 
-<<<<<<< HEAD
- *CXXR CXXR is Copyright (C) 2008-10 Andrew R. Runnalls, subject to such other
-=======
  *CXXR CXXR is Copyright (C) 2008-12 Andrew R. Runnalls, subject to such other
->>>>>>> e3ceeaa2
  *CXXR copyrights and copyright restrictions as may be stated below.
  *CXXR 
  *CXXR CXXR is not part of the R project, and bugs and other issues should
@@ -1232,12 +1228,8 @@
 
 /* We only care if the result is null or not */
 static char *
-<<<<<<< HEAD
-R_strptime (const char *buf, const char *format, struct tm *tm, double *psecs)
-=======
 R_strptime (const char *buf, const char *format, struct tm *tm, 
 	    double *psecs, int *poffset)
->>>>>>> e3ceeaa2
 {
     enum locale_status decided;
     decided = raw;
@@ -1246,26 +1238,6 @@
 	wchar_t wbuf[1001], wfmt[1001]; size_t n;
 #if defined(HAVE_LOCALE_H) && defined(HAVE_WCSFTIME)
 	get_locale_w_strings();
-<<<<<<< HEAD
-#endif
-	n = mbstowcs(NULL, buf, 1000);
-	if(n > 1000) error(_("input string is too long"));
-	n = mbstowcs(wbuf, buf, 1000);
-	if(CXXRCONSTRUCT(int, n) == -1) error(_("invalid multibyte input string"));
-	
-	n = mbstowcs(NULL, format, 1000);
-	if(n > 1000) error(_("format string is too long"));
-	n = mbstowcs(wfmt, format, 1000);
-	if(CXXRCONSTRUCT(int, n) == -1) error(_("invalid multibyte format string"));
-	return (char *) w_strptime_internal (wbuf, wfmt, tm, &decided, psecs);
-    } else
-#endif
-    {
-#ifdef HAVE_LOCALE_H
-    get_locale_strings();
-#endif
-    return strptime_internal (buf, format, tm, &decided, psecs);
-=======
 #endif
 	n = mbstowcs(NULL, buf, 1000);
 	if(n > 1000) error(_("input string is too long"));
@@ -1284,7 +1256,6 @@
     get_locale_strings();
 #endif
     return strptime_internal (buf, format, tm, &decided, psecs, poffset);
->>>>>>> e3ceeaa2
     }
 }
 

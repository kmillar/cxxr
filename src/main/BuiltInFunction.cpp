/*CXXR $Id$
 *CXXR
 *CXXR This file is part of CXXR, a project to refactor the R interpreter
 *CXXR into C++.  It may consist in whole or in part of program code and
 *CXXR documentation taken from the R project itself, incorporated into
 *CXXR CXXR (and possibly MODIFIED) under the terms of the GNU General Public
 *CXXR Licence.
 *CXXR 
 *CXXR CXXR is Copyright (C) 2008-14 Andrew R. Runnalls, subject to such other
 *CXXR copyrights and copyright restrictions as may be stated below.
 *CXXR 
 *CXXR CXXR is not part of the R project, and bugs and other issues should
 *CXXR not be reported via r-bugs or other R project channels; instead refer
 *CXXR to the CXXR website.
 *CXXR */

/*
 *  R : A Computer Language for Statistical Data Analysis
 *
 *  This program is free software; you can redistribute it and/or modify
 *  it under the terms of the GNU General Public License as published by
 *  the Free Software Foundation; either version 2 of the License, or
 *  (at your option) any later version.
 *
 *  This program is distributed in the hope that it will be useful,
 *  but WITHOUT ANY WARRANTY; without even the implied warranty of
 *  MERCHANTABILITY or FITNESS FOR A PARTICULAR PURPOSE.  See the
 *  GNU General Public License for more details.
 *
 *  You should have received a copy of the GNU General Public License
 *  along with this program; if not, a copy is available at
 *  http://www.r-project.org/Licenses/
 */

/** @file BuiltInFunction.cpp
 *
 * Implementation of class CXXR::BuiltInFunction and associated
 * C interface.
 */

#include "CXXR/BuiltInFunction.h"

#include <cstdarg>
#include "Internal.h"
#include "CXXR/ArgList.hpp"
#include "CXXR/FunctionContext.hpp"
#include "CXXR/PlainContext.hpp"
#include "CXXR/ProtectStack.h"
#include "CXXR/GCStackRoot.hpp"
#include "CXXR/RAllocStack.h"
#include "CXXR/Symbol.h"
#include "CXXR/errors.h"
#include "R_ext/Print.h"

using namespace CXXR;

namespace CXXR {
    namespace ForceNonInline {
	const char* (*PRIMNAMEp)(SEXP x) = PRIMNAME;
	int (*PRIMOFFSETp)(SEXP x) = PRIMOFFSET;
	unsigned int (*PRIMVALp)(SEXP x) = PRIMVAL;
    }
}

<<<<<<< HEAD
// s_function_table is in names.cpp
=======
BuiltInFunction::TableEntry* BuiltInFunction::s_function_table = nullptr;
BuiltInFunction::map* BuiltInFunction::s_cache = nullptr;
>>>>>>> 00956ecf

// BuiltInFunction::apply() creates a FunctionContext only if
// m_transparent is false.  This affects the location at which
// Rf_error() reports an error as having occurred, and also determines
// whether a function is reported within traceback().
//
// Since functions called via .Internal are not visible to the R user,
// it seems clear that such functions should be 'transparent'.  One
// approach would be to leave it at that, so that errors within
// internal functions would be attributed to the surrounding call of
// .Internal.  However, CXXR (currently at least) goes further than
// this, with a view to attributing an error arising within an
// internal function to the documented R function which it implements.
// To this end do_internal itself and various 'syntactical' functions
// such as do_begin are also flagged as transparent.
//
// The flip side of this is that if an error really does occur within
// one of the 'syntactical' functions (rather than within some inner
// but transparent scope), it may be desirable to report the error
// using Rf_errorcall() rather than Rf_error(), so that it can
// specifically be attributed to the 'syntactical' function.

BuiltInFunction::BuiltInFunction(unsigned int offset)
    : FunctionBase(s_function_table[offset].flags%10
		   ? BUILTINSXP : SPECIALSXP),
      m_offset(offset), m_function(s_function_table[offset].cfun)
{
    unsigned int pmdigit = (s_function_table[offset].flags/100)%10;
    m_result_printing_mode = ResultPrintingMode(pmdigit);
    m_transparent = (viaDotInternal()
		     || m_function == do_begin
		     || m_function == do_break
		     || m_function == do_for
		     || m_function == do_if
		     || m_function == do_internal
		     || m_function == do_paren
		     || m_function == do_repeat
		     || m_function == do_return
		     || m_function == do_while);
}

BuiltInFunction::~BuiltInFunction()
{
    assert(0 && "BuiltInFunction's destructor should never be called");
}

RObject* BuiltInFunction::apply(ArgList* arglist, Environment* env,
				const Expression* call) const
{
    Evaluator::maybeCheckForUserInterrupts();
    RAllocStack::Scope ras_scope;
    ProtectStack::Scope ps_scope;
#ifndef NDEBUG
    size_t pps_size = ProtectStack::size();
#endif

#ifdef Win32
    // This is an inlined version of Rwin_fpreset (src/gnuwin/extra.c)
    // and resets the precision, rounding and exception modes of a
    // ix86 fpu.
    // It gets called prior to every builtin function, just in case a badly
    // behaved DLL has changed the fpu control word.
    __asm__ ( "fninit" );
#endif

    GCStackRoot<> ans;
    if (m_transparent) {
	PlainContext cntxt;
	if (arglist->status() != ArgList::EVALUATED && sexptype() == BUILTINSXP)
	    arglist->evaluate(env);
	Evaluator::enableResultPrinting(true);
	ans = invoke(env, arglist, call);
    } else {
	FunctionContext cntxt(const_cast<Expression*>(call), env, this);
	if (arglist->status() != ArgList::EVALUATED && sexptype() == BUILTINSXP)
	    arglist->evaluate(env);
	Evaluator::enableResultPrinting(true);
	ans = invoke(env, arglist, call);
    }
    if (m_result_printing_mode != SOFT_ON)
	Evaluator::enableResultPrinting(m_result_printing_mode != FORCE_OFF);
#ifndef NDEBUG
    if (pps_size != ProtectStack::size())
	REprintf("Warning: stack imbalance in '%s', %d then %d\n",
		 name(), pps_size, ProtectStack::size());
#endif
    return ans;
}

void BuiltInFunction::checkNumArgs(const PairList* args,
				   const Expression* call) const
{
    if (arity() >= 0) {
	size_t nargs = listLength(args);
	if (int(nargs) != arity()) {
	    if (viaDotInternal())
		Rf_error(_("%d arguments passed to .Internal(%s)"
			   " which requires %d"), nargs, name(), arity());
	    else
		Rf_errorcall(const_cast<Expression*>(call),
			     _("%d arguments passed to '%s' which requires %d"),
			     nargs, name(), arity());
	}
    }
}

<<<<<<< HEAD
=======
void BuiltInFunction::cleanup()
{
    // Clearing s_cache avoids valgrind 'possibly lost' reports on exit:
    s_cache->clear();
    s_cache = nullptr;
}

>>>>>>> 00956ecf
int BuiltInFunction::indexInTable(const char* name)
{
    for (int i = 0; s_function_table[i].name; ++i)
	if (strcmp(name, s_function_table[i].name) == 0)
	    return i;
    return -1;
}

// BuiltInFunction::createLookupTables() is in names.cpp

std::pair<BuiltInFunction::map*, BuiltInFunction::map*>
BuiltInFunction::getLookupTables()
{
    static std::pair<map*, map*> tables = createLookupTables();
    return tables;
}

BuiltInFunction::map* BuiltInFunction::getPrimitiveFunctionLookupTable()
{
    return getLookupTables().first;
}

BuiltInFunction::map* BuiltInFunction::getInternalFunctionLookupTable()
{
    return getLookupTables().second;
}


BuiltInFunction* BuiltInFunction::obtainPrimitive(const std::string& name)
{
    const Symbol* symbol = Symbol::obtain(name);
    auto location = getPrimitiveFunctionLookupTable()->find(symbol);
    if (location == getPrimitiveFunctionLookupTable()->end()) {
	Rf_warning(_("%s is not the name of a built-in or special function"),
		   name.c_str());
	return nullptr;
    }
    return location->second;
}

void BuiltInFunction::addPrimitivesToEnvironment(Environment* environment)
{
    for(const auto& entry: *getPrimitiveFunctionLookupTable()) {
	const Symbol* symbol = entry.first;
	BuiltInFunction* function = entry.second;
	environment->frame()->bind(symbol, function);
    }
}

BuiltInFunction* BuiltInFunction::obtainInternal(const Symbol* name)
{
    auto location = getInternalFunctionLookupTable()->find(name);
    if (location == getInternalFunctionLookupTable()->end()) {
	return nullptr;
    }
    return location->second;
}

const char* BuiltInFunction::typeName() const
{
    return sexptype() == SPECIALSXP ? "special" : "builtin";
}

BOOST_CLASS_EXPORT_IMPLEMENT(CXXR::BuiltInFunction)<|MERGE_RESOLUTION|>--- conflicted
+++ resolved
@@ -62,12 +62,7 @@
     }
 }
 
-<<<<<<< HEAD
 // s_function_table is in names.cpp
-=======
-BuiltInFunction::TableEntry* BuiltInFunction::s_function_table = nullptr;
-BuiltInFunction::map* BuiltInFunction::s_cache = nullptr;
->>>>>>> 00956ecf
 
 // BuiltInFunction::apply() creates a FunctionContext only if
 // m_transparent is false.  This affects the location at which
@@ -174,16 +169,6 @@
     }
 }
 
-<<<<<<< HEAD
-=======
-void BuiltInFunction::cleanup()
-{
-    // Clearing s_cache avoids valgrind 'possibly lost' reports on exit:
-    s_cache->clear();
-    s_cache = nullptr;
-}
-
->>>>>>> 00956ecf
 int BuiltInFunction::indexInTable(const char* name)
 {
     for (int i = 0; s_function_table[i].name; ++i)

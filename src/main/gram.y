%{
/*CXXR $Id$
 *CXXR
 *CXXR This file is part of CXXR, a project to refactor the R interpreter
 *CXXR into C++.  It may consist in whole or in part of program code and
 *CXXR documentation taken from the R project itself, incorporated into
 *CXXR CXXR (and possibly MODIFIED) under the terms of the GNU General Public
 *CXXR Licence.
 *CXXR 
 *CXXR CXXR is Copyright (C) 2008-12 Andrew R. Runnalls, subject to such other
 *CXXR copyrights and copyright restrictions as may be stated below.
 *CXXR 
 *CXXR CXXR is not part of the R project, and bugs and other issues should
 *CXXR not be reported via r-bugs or other R project channels; instead refer
 *CXXR to the CXXR website.
 *CXXR */

/*
 *  R : A Computer Langage for Statistical Data Analysis
 *  Copyright (C) 1995, 1996, 1997  Robert Gentleman and Ross Ihaka
 *  Copyright (C) 1997--2010  The R Development Core Team
 *
 *  This program is free software; you can redistribute it and/or modify
 *  it under the terms of the GNU General Public License as published by
 *  the Free Software Foundation; either version 2 of the License, or
 *  (at your option) any later version.
 *
 *  This program is distributed in the hope that it will be useful,
 *  but WITHOUT ANY WARRANTY; without even the implied warranty of
 *  MERCHANTABILITY or FITNESS FOR A PARTICULAR PURPOSE.  See the
 *  GNU General Public License for more details.
 *
 *  You should have received a copy of the GNU General Public License
 *  along with this program; if not, a copy is available at
 *  http://www.r-project.org/Licenses/
 */

#ifdef HAVE_CONFIG_H
#include <config.h>
#endif

#include "IOStuff.h"		/*-> Defn.h */
#include "Fileio.h"
#include "Parse.h"

#define YYERROR_VERBOSE 1

// CXXR FIXME: 2012-02-21.  We encountered parse errors building the
// tools package with YYINITDEPTH at its default value (200).  But we
// really need to get to the bottom of what was going wrong.
#define YYINITDEPTH 400

static void yyerror(CXXRCONST char *);
static int yylex();
int yyparse(void);

/* alloca.h inclusion is now covered by Defn.h */

#define yyconst const

typedef struct yyltype
{
  int first_line;
  int first_column;
  int first_byte;

  int last_line;
  int last_column;
  int last_byte;
<<<<<<< HEAD
=======
  
  int first_parsed;
  int last_parsed;
>>>>>>> e3ceeaa2
} yyltype;

# define YYLTYPE yyltype
# define YYLLOC_DEFAULT(Current, Rhs, N)				\
    do									\
      if (YYID (N))							\
	{								\
	  (Current).first_line   = YYRHSLOC (Rhs, 1).first_line;	\
	  (Current).first_column = YYRHSLOC (Rhs, 1).first_column;	\
	  (Current).first_byte   = YYRHSLOC (Rhs, 1).first_byte;	\
	  (Current).last_line    = YYRHSLOC (Rhs, N).last_line;		\
	  (Current).last_column  = YYRHSLOC (Rhs, N).last_column;	\
	  (Current).last_byte    = YYRHSLOC (Rhs, N).last_byte;		\
<<<<<<< HEAD
=======
	  (Current).first_parsed = YYRHSLOC (Rhs, 1).first_parsed;      \
	  (Current).last_parsed  = YYRHSLOC (Rhs, N).last_parsed;	\
>>>>>>> e3ceeaa2
	}								\
      else								\
	{								\
	  (Current).first_line   = (Current).last_line   =		\
	    YYRHSLOC (Rhs, 0).last_line;				\
	  (Current).first_column = (Current).last_column =		\
	    YYRHSLOC (Rhs, 0).last_column;				\
	  (Current).first_byte   = (Current).last_byte =		\
	    YYRHSLOC (Rhs, 0).last_byte;				\
<<<<<<< HEAD
=======
	  (Current).first_parsed = (Current).last_parsed =		\
	    YYRHSLOC (Rhs, 0).last_parsed;				\
>>>>>>> e3ceeaa2
	}								\
    while (YYID (0))

/* Useful defines so editors don't get confused ... */

#define LBRACE	'{'
#define RBRACE	'}'

/* Functions used in the parsing process */

static void	CheckFormalArgs(SEXP, SEXP, YYLTYPE *);
static SEXP	FirstArg(SEXP, SEXP);
static SEXP	GrowList(SEXP, SEXP);
static SEXP	Insert(SEXP, SEXP);
static void	IfPush(void);
static int	KeywordLookup(const char *);
static SEXP	NewList(void);
static SEXP	NextArg(SEXP, SEXP, SEXP);
static SEXP	TagArg(SEXP, SEXP, YYLTYPE *);
static int 	processLineDirective();

/* These routines allocate constants */

static SEXP	mkComplex(const char *);
SEXP		mkFalse(void);
static SEXP     mkFloat(const char *);
static SEXP	mkNA(void);
SEXP		mkTrue(void);

/* Internal lexer / parser state variables */

static int	EatLines = 0;
static int	GenerateCode = 0;
static int	EndOfFile = 0;
static int	xxgetc();
static int	xxungetc(int);
static int	xxcharcount, xxcharsave;
<<<<<<< HEAD
static int	xxlinesave, xxbytesave, xxcolsave;
=======
static int	xxlinesave, xxbytesave, xxcolsave, xxparsesave;
>>>>>>> e3ceeaa2

static SEXP	SrcRefs = NULL;
static SrcRefState ParseState;
static PROTECT_INDEX srindex;

#include <R_ext/rlocale.h>
/* # include <sys/param.h> what was this for? */
#ifdef HAVE_LANGINFO_CODESET
# include <langinfo.h>
#endif


static int mbcs_get_next(int c, wchar_t *wc)
{
    int i, res, clen = 1; char s[9];
    mbstate_t mb_st;

    s[0] = c;
    /* This assumes (probably OK) that all MBCS embed ASCII as single-byte
       lead bytes, including control chars */
    if((unsigned int) c < 0x80) {
	*wc = (wchar_t) c;
	return 1;
    }
    if(utf8locale) {
	clen = utf8clen(c);
	for(i = 1; i < clen; i++) {
	    s[i] = xxgetc();
	    if(s[i] == R_EOF) error(_("EOF whilst reading MBCS char at line %d"), ParseState.xxlineno);
	}
	s[clen] ='\0'; /* x86 Solaris requires this */
	res = mbrtowc(wc, s, clen, NULL);
	if(res == -1) error(_("invalid multibyte character in parser at line %d"), ParseState.xxlineno);
    } else {
	/* This is not necessarily correct for stateful MBCS */
	while(clen <= MB_CUR_MAX) {
	    mbs_init(&mb_st);
	    res = mbrtowc(wc, s, clen, &mb_st);
	    if(res >= 0) break;
	    if(res == -1)
		error(_("invalid multibyte character in parser at line %d"), ParseState.xxlineno);
	    /* so res == -2 */
	    c = xxgetc();
	    if(c == R_EOF) error(_("EOF whilst reading MBCS char at line %d"), ParseState.xxlineno);
	    s[clen++] = c;
	} /* we've tried enough, so must be complete or invalid by now */
    }
    for(i = clen - 1; i > 0; i--) xxungetc(s[i]);
    return clen;
}

<<<<<<< HEAD
/* Handle function source */

#define MAXFUNSIZE 131072
#define MAXNEST       265

static unsigned char FunctionSource[MAXFUNSIZE];
static unsigned char *FunctionStart[MAXNEST], *SourcePtr;
static int FunctionLevel = 0;
static int KeepSource;

=======
>>>>>>> e3ceeaa2
/* Soon to be defunct entry points */

void		R_SetInput(int);
int		R_fgetc(FILE*);

/* Routines used to build the parse tree */

static SEXP	xxnullformal(void);
static SEXP	xxfirstformal0(SEXP);
static SEXP	xxfirstformal1(SEXP, SEXP);
static SEXP	xxaddformal0(SEXP, SEXP, YYLTYPE *);
static SEXP	xxaddformal1(SEXP, SEXP, SEXP, YYLTYPE *);
static SEXP	xxexprlist0();
static SEXP	xxexprlist1(SEXP, YYLTYPE *);
static SEXP	xxexprlist2(SEXP, SEXP, YYLTYPE *);
static SEXP	xxsub0(void);
static SEXP	xxsub1(SEXP, YYLTYPE *);
static SEXP	xxsymsub0(SEXP, YYLTYPE *);
static SEXP	xxsymsub1(SEXP, SEXP, YYLTYPE *);
static SEXP	xxnullsub0(YYLTYPE *);
static SEXP	xxnullsub1(SEXP, YYLTYPE *);
static SEXP	xxsublist1(SEXP);
static SEXP	xxsublist2(SEXP, SEXP);
static SEXP	xxcond(SEXP);
static SEXP	xxifcond(SEXP);
static SEXP	xxif(SEXP, SEXP, SEXP);
static SEXP	xxifelse(SEXP, SEXP, SEXP, SEXP);
static SEXP	xxforcond(SEXP, SEXP);
static SEXP	xxfor(SEXP, SEXP, SEXP);
static SEXP	xxwhile(SEXP, SEXP, SEXP);
static SEXP	xxrepeat(SEXP, SEXP);
static SEXP	xxnxtbrk(SEXP);
static SEXP	xxfuncall(SEXP, SEXP);
static SEXP	xxdefun(SEXP, SEXP, SEXP, YYLTYPE *);
static SEXP	xxunary(SEXP, SEXP);
static SEXP	xxbinary(SEXP, SEXP, SEXP);
static SEXP	xxparen(SEXP, SEXP);
static SEXP	xxsubscript(SEXP, SEXP, SEXP);
static SEXP	xxexprlist(SEXP, YYLTYPE *, SEXP);
static int	xxvalue(SEXP, int, YYLTYPE *);

#define YYSTYPE		SEXP

%}


%token		END_OF_INPUT ERROR
%token		STR_CONST NUM_CONST NULL_CONST SYMBOL FUNCTION 
%token		INCOMPLETE_STRING
%token		LEFT_ASSIGN EQ_ASSIGN RIGHT_ASSIGN LBB
%token		FOR IN IF ELSE WHILE NEXT BREAK REPEAT
%token		GT GE LT LE EQ NE AND OR AND2 OR2
%token		NS_GET NS_GET_INT

/* This is the precedence table, low to high */
%left		'?'
%left		LOW WHILE FOR REPEAT
%right		IF
%left		ELSE
%right		LEFT_ASSIGN
%right		EQ_ASSIGN
%left		RIGHT_ASSIGN
%left		'~' TILDE
%left		OR OR2
%left		AND AND2
%left		UNOT NOT
%nonassoc   	GT GE LT LE EQ NE
%left		'+' '-'
%left		'*' '/'
%left		SPECIAL
%left		':'
%left		UMINUS UPLUS
%right		'^'
%left		'$' '@'
%left		NS_GET NS_GET_INT
%nonassoc	'(' '[' LBB

%%

prog	:	END_OF_INPUT			{ return 0; }
	|	'\n'				{ return xxvalue(NULL,2,NULL); }
	|	expr_or_assign '\n'			{ return xxvalue($1,3,&@1); }
	|	expr_or_assign ';'			{ return xxvalue($1,4,&@1); }
	|	error	 			{ YYABORT; }
	;

expr_or_assign  :    expr                       { $$ = $1; }
                |    equal_assign               { $$ = $1; }
                ;

equal_assign    :    expr EQ_ASSIGN expr_or_assign              { $$ = xxbinary($2,$1,$3); }
                ;

expr	: 	NUM_CONST			{ $$ = $1; }
	|	STR_CONST			{ $$ = $1; }
	|	NULL_CONST			{ $$ = $1; }
	|	SYMBOL				{ $$ = $1; }

	|	'{' exprlist '}'		{ $$ = xxexprlist($1,&@1,$2); }
	|	'(' expr_or_assign ')'			{ $$ = xxparen($1,$2); }

	|	'-' expr %prec UMINUS		{ $$ = xxunary($1,$2); }
	|	'+' expr %prec UMINUS		{ $$ = xxunary($1,$2); }
	|	'!' expr %prec UNOT		{ $$ = xxunary($1,$2); }
	|	'~' expr %prec TILDE		{ $$ = xxunary($1,$2); }
	|	'?' expr			{ $$ = xxunary($1,$2); }

	|	expr ':'  expr			{ $$ = xxbinary($2,$1,$3); }
	|	expr '+'  expr			{ $$ = xxbinary($2,$1,$3); }
	|	expr '-' expr			{ $$ = xxbinary($2,$1,$3); }
	|	expr '*' expr			{ $$ = xxbinary($2,$1,$3); }
	|	expr '/' expr			{ $$ = xxbinary($2,$1,$3); }
	|	expr '^' expr 			{ $$ = xxbinary($2,$1,$3); }
	|	expr SPECIAL expr		{ $$ = xxbinary($2,$1,$3); }
	|	expr '%' expr			{ $$ = xxbinary($2,$1,$3); }
	|	expr '~' expr			{ $$ = xxbinary($2,$1,$3); }
	|	expr '?' expr			{ $$ = xxbinary($2,$1,$3); }
	|	expr LT expr			{ $$ = xxbinary($2,$1,$3); }
	|	expr LE expr			{ $$ = xxbinary($2,$1,$3); }
	|	expr EQ expr			{ $$ = xxbinary($2,$1,$3); }
	|	expr NE expr			{ $$ = xxbinary($2,$1,$3); }
	|	expr GE expr			{ $$ = xxbinary($2,$1,$3); }
	|	expr GT expr			{ $$ = xxbinary($2,$1,$3); }
	|	expr AND expr			{ $$ = xxbinary($2,$1,$3); }
	|	expr OR expr			{ $$ = xxbinary($2,$1,$3); }
	|	expr AND2 expr			{ $$ = xxbinary($2,$1,$3); }
	|	expr OR2 expr			{ $$ = xxbinary($2,$1,$3); }

	|	expr LEFT_ASSIGN expr 		{ $$ = xxbinary($2,$1,$3); }
	|	expr RIGHT_ASSIGN expr 		{ $$ = xxbinary($2,$3,$1); }
	|	FUNCTION '(' formlist ')' cr expr_or_assign %prec LOW
						{ $$ = xxdefun($1,$3,$6,&@$); }
	|	expr '(' sublist ')'		{ $$ = xxfuncall($1,$3); }
	|	IF ifcond expr_or_assign 			{ $$ = xxif($1,$2,$3); }
	|	IF ifcond expr_or_assign ELSE expr_or_assign	{ $$ = xxifelse($1,$2,$3,$5); }
	|	FOR forcond expr_or_assign %prec FOR 	{ $$ = xxfor($1,$2,$3); }
	|	WHILE cond expr_or_assign			{ $$ = xxwhile($1,$2,$3); }
	|	REPEAT expr_or_assign			{ $$ = xxrepeat($1,$2); }
	|	expr LBB sublist ']' ']'	{ $$ = xxsubscript($1,$2,$3); }
	|	expr '[' sublist ']'		{ $$ = xxsubscript($1,$2,$3); }
	|	SYMBOL NS_GET SYMBOL		{ $$ = xxbinary($2,$1,$3); }
	|	SYMBOL NS_GET STR_CONST		{ $$ = xxbinary($2,$1,$3); }
	|	STR_CONST NS_GET SYMBOL		{ $$ = xxbinary($2,$1,$3); }
	|	STR_CONST NS_GET STR_CONST	{ $$ = xxbinary($2,$1,$3); }
	|	SYMBOL NS_GET_INT SYMBOL	{ $$ = xxbinary($2,$1,$3); }
	|	SYMBOL NS_GET_INT STR_CONST	{ $$ = xxbinary($2,$1,$3); }
	|	STR_CONST NS_GET_INT SYMBOL	{ $$ = xxbinary($2,$1,$3); }
	|	STR_CONST NS_GET_INT STR_CONST	{ $$ = xxbinary($2,$1,$3); }
	|	expr '$' SYMBOL			{ $$ = xxbinary($2,$1,$3); }
	|	expr '$' STR_CONST		{ $$ = xxbinary($2,$1,$3); }
	|	expr '@' SYMBOL			{ $$ = xxbinary($2,$1,$3); }
	|	expr '@' STR_CONST		{ $$ = xxbinary($2,$1,$3); }
	|	NEXT				{ $$ = xxnxtbrk($1); }
	|	BREAK				{ $$ = xxnxtbrk($1); }
	;


cond	:	'(' expr ')'			{ $$ = xxcond($2); }
	;

ifcond	:	'(' expr ')'			{ $$ = xxifcond($2); }
	;

forcond :	'(' SYMBOL IN expr ')' 		{ $$ = xxforcond($2,$4); }
	;


exprlist:					{ $$ = xxexprlist0(); }
	|	expr_or_assign			{ $$ = xxexprlist1($1, &@1); }
	|	exprlist ';' expr_or_assign	{ $$ = xxexprlist2($1, $3, &@3); }
	|	exprlist ';'			{ $$ = $1; }
	|	exprlist '\n' expr_or_assign	{ $$ = xxexprlist2($1, $3, &@3); }
	|	exprlist '\n'			{ $$ = $1;}
	;

sublist	:	sub				{ $$ = xxsublist1($1); }
	|	sublist cr ',' sub		{ $$ = xxsublist2($1,$4); }
	;

sub	:					{ $$ = xxsub0(); }
	|	expr				{ $$ = xxsub1($1, &@1); }
	|	SYMBOL EQ_ASSIGN 			{ $$ = xxsymsub0($1, &@1); }
	|	SYMBOL EQ_ASSIGN expr			{ $$ = xxsymsub1($1,$3, &@1); }
	|	STR_CONST EQ_ASSIGN 			{ $$ = xxsymsub0($1, &@1); }
	|	STR_CONST EQ_ASSIGN expr		{ $$ = xxsymsub1($1,$3, &@1); }
	|	NULL_CONST EQ_ASSIGN 			{ $$ = xxnullsub0(&@1); }
	|	NULL_CONST EQ_ASSIGN expr		{ $$ = xxnullsub1($3, &@1); }
	;

formlist:					{ $$ = xxnullformal(); }
	|	SYMBOL				{ $$ = xxfirstformal0($1); }
	|	SYMBOL EQ_ASSIGN expr			{ $$ = xxfirstformal1($1,$3); }
	|	formlist ',' SYMBOL		{ $$ = xxaddformal0($1,$3, &@3); }
	|	formlist ',' SYMBOL EQ_ASSIGN expr	{ $$ = xxaddformal1($1,$3,$5,&@3); }
	;

cr	:					{ EatLines = 1; }
	;
%%


/*----------------------------------------------------------------------------*/

static int (*ptr_getc)(void);

/* Private pushback, since file ungetc only guarantees one byte.
   We need up to one MBCS-worth */

#define PUSHBACK_BUFSIZE 16
static int pushback[PUSHBACK_BUFSIZE];
static unsigned int npush = 0;

static int prevpos = 0;
static int prevlines[PUSHBACK_BUFSIZE];
static int prevcols[PUSHBACK_BUFSIZE];
static int prevbytes[PUSHBACK_BUFSIZE];
<<<<<<< HEAD
=======
static int prevparse[PUSHBACK_BUFSIZE];
>>>>>>> e3ceeaa2

static int xxgetc(void)
{
    int c, oldpos;

    if(npush) c = pushback[--npush]; else  c = ptr_getc();

<<<<<<< HEAD
    prevpos = (prevpos + 1) % PUSHBACK_BUFSIZE;
    prevcols[prevpos] = ParseState.xxcolno;
    prevbytes[prevpos] = ParseState.xxbyteno;
    prevlines[prevpos] = ParseState.xxlineno;    
    
=======
    oldpos = prevpos;
    prevpos = (prevpos + 1) % PUSHBACK_BUFSIZE;
    prevbytes[prevpos] = ParseState.xxbyteno;
    prevlines[prevpos] = ParseState.xxlineno;  
    prevparse[prevpos] = ParseState.xxparseno;

    /* We only advance the column for the 1st byte in UTF-8, so handle later bytes specially */
    if (0x80 <= (unsigned char)c && (unsigned char)c <= 0xBF && known_to_be_utf8)  {
    	ParseState.xxcolno--;   
    	prevcols[prevpos] = prevcols[oldpos];
    } else 
    	prevcols[prevpos] = ParseState.xxcolno;
    	
>>>>>>> e3ceeaa2
    if (c == EOF) {
	EndOfFile = 1;
	return R_EOF;
    }
    R_ParseContextLast = (R_ParseContextLast + 1) % PARSE_CONTEXT_SIZE;
    R_ParseContext[R_ParseContextLast] = c;

    if (c == '\n') {
	ParseState.xxlineno += 1;
	ParseState.xxcolno = 0;
    	ParseState.xxbyteno = 0;
<<<<<<< HEAD
    } else {
        ParseState.xxcolno++;
    	ParseState.xxbyteno++;
    }
    /* only advance column for 1st byte in UTF-8 */
    if (0x80 <= (unsigned char)c && (unsigned char)c <= 0xBF && known_to_be_utf8) 
    	ParseState.xxcolno--;

    if (c == '\t') ParseState.xxcolno = ((ParseState.xxcolno + 7) & ~7);
    
    R_ParseContextLine = ParseState.xxlineno;    

    if ( KeepSource && GenerateCode && FunctionLevel > 0 ) {
	if(SourcePtr <  FunctionSource + MAXFUNSIZE)
	    *SourcePtr++ = c;
	else  error(_("function is too long to keep source (at line %d)"), ParseState.xxlineno);
=======
    	ParseState.xxparseno += 1;
    } else {
        ParseState.xxcolno++;
    	ParseState.xxbyteno++;
>>>>>>> e3ceeaa2
    }

    if (c == '\t') ParseState.xxcolno = ((ParseState.xxcolno + 7) & ~7);
    
    R_ParseContextLine = ParseState.xxlineno;    

    xxcharcount++;
    // putchar(c);
    // if (c == '\n') fputs("R:: ", stdout);
    return c;
}

static int xxungetc(int c)
{
    /* this assumes that c was the result of xxgetc; if not, some edits will be needed */
    ParseState.xxlineno = prevlines[prevpos];
    ParseState.xxbyteno = prevbytes[prevpos];
    ParseState.xxcolno  = prevcols[prevpos];
<<<<<<< HEAD
    prevpos = (prevpos + PUSHBACK_BUFSIZE - 1) % PUSHBACK_BUFSIZE;

    R_ParseContextLine = ParseState.xxlineno;
    if ( KeepSource && GenerateCode && FunctionLevel > 0 )
	SourcePtr--;
=======
    ParseState.xxparseno = prevparse[prevpos];
    
    prevpos = (prevpos + PUSHBACK_BUFSIZE - 1) % PUSHBACK_BUFSIZE;

    R_ParseContextLine = ParseState.xxlineno;

>>>>>>> e3ceeaa2
    xxcharcount--;
    R_ParseContext[R_ParseContextLast] = '\0';
    /* precaution as to how % is implemented for < 0 numbers */
    R_ParseContextLast = (R_ParseContextLast + PARSE_CONTEXT_SIZE -1) % PARSE_CONTEXT_SIZE;
    if(npush >= PUSHBACK_BUFSIZE) return EOF;
    pushback[npush++] = c;
    // putchar('\\');
    // putchar('b');
    return c;
}

static SEXP makeSrcref(YYLTYPE *lloc, SEXP srcfile)
{
    SEXP val;

<<<<<<< HEAD
    PROTECT(val = allocVector(INTSXP, 6));
=======
    PROTECT(val = allocVector(INTSXP, 8));
>>>>>>> e3ceeaa2
    INTEGER(val)[0] = lloc->first_line;
    INTEGER(val)[1] = lloc->first_byte;
    INTEGER(val)[2] = lloc->last_line;
    INTEGER(val)[3] = lloc->last_byte;
    INTEGER(val)[4] = lloc->first_column;
    INTEGER(val)[5] = lloc->last_column;
<<<<<<< HEAD
=======
    INTEGER(val)[6] = lloc->first_parsed;
    INTEGER(val)[7] = lloc->last_parsed;
>>>>>>> e3ceeaa2
    setAttrib(val, R_SrcfileSymbol, srcfile);
    setAttrib(val, R_ClassSymbol, mkString("srcref"));
    UNPROTECT(1);
    return val;
}

static SEXP attachSrcrefs(SEXP val)
{
    SEXP t, srval;
    int n;

    PROTECT(val);
    t = CDR(SrcRefs);
    PROTECT(srval = allocVector(VECSXP, length(t)));
    for (n = 0 ; n < LENGTH(srval) ; n++, t = CDR(t))
	SET_VECTOR_ELT(srval, n, CAR(t));
    setAttrib(val, R_SrcrefSymbol, srval);
    setAttrib(val, R_SrcfileSymbol, ParseState.SrcFile);
    {
	YYLTYPE wholeFile;
	wholeFile.first_line = 1;
	wholeFile.first_byte = 0;
	wholeFile.first_column = 0;
	wholeFile.last_line = ParseState.xxlineno;
	wholeFile.last_byte = ParseState.xxbyteno;
	wholeFile.last_column = ParseState.xxcolno;
	wholeFile.first_parsed = 1;
	wholeFile.last_parsed = ParseState.xxparseno;
	setAttrib(val, R_WholeSrcrefSymbol, makeSrcref(&wholeFile, ParseState.SrcFile));
    }
    UNPROTECT(2);
    SrcRefs = NULL;
    ParseState.didAttach = TRUE;
    return val;
}

static int xxvalue(SEXP v, int k, YYLTYPE *lloc)
{
    if (k > 2) {
	if (ParseState.keepSrcRefs)
	    REPROTECT(SrcRefs = GrowList(SrcRefs, makeSrcref(lloc, ParseState.SrcFile)), srindex);
	UNPROTECT_PTR(v);
    }
    Rf_setCurrentExpression(v);
    return k;
}

static SEXP xxnullformal()
{
    SEXP ans;
    PROTECT(ans = R_NilValue);
    return ans;
}

static SEXP xxfirstformal0(SEXP sym)
{
    SEXP ans;
    UNPROTECT_PTR(sym);
    if (GenerateCode)
	PROTECT(ans = FirstArg(R_MissingArg, sym));
    else
	PROTECT(ans = R_NilValue);
    return ans;
}

static SEXP xxfirstformal1(SEXP sym, SEXP expr)
{
    SEXP ans;
    if (GenerateCode)
	PROTECT(ans = FirstArg(expr, sym));
    else
	PROTECT(ans = R_NilValue);
    UNPROTECT_PTR(expr);
    UNPROTECT_PTR(sym);
    return ans;
}

static SEXP xxaddformal0(SEXP formlist, SEXP sym, YYLTYPE *lloc)
{
    SEXP ans;
    if (GenerateCode) {
	CheckFormalArgs(formlist, sym, lloc);
	PROTECT(ans = NextArg(formlist, R_MissingArg, sym));
    }
    else
	PROTECT(ans = R_NilValue);
    UNPROTECT_PTR(sym);
    UNPROTECT_PTR(formlist);
    return ans;
}

static SEXP xxaddformal1(SEXP formlist, SEXP sym, SEXP expr, YYLTYPE *lloc)
{
    SEXP ans;
    if (GenerateCode) {
	CheckFormalArgs(formlist, sym, lloc);
	PROTECT(ans = NextArg(formlist, expr, sym));
    }
    else
	PROTECT(ans = R_NilValue);
    UNPROTECT_PTR(expr);
    UNPROTECT_PTR(sym);
    UNPROTECT_PTR(formlist);
    return ans;
}

static SEXP xxexprlist0(void)
{
    SEXP ans;
    if (GenerateCode) {
	PROTECT(ans = NewList());
	if (ParseState.keepSrcRefs) {
	    setAttrib(ans, R_SrcrefSymbol, SrcRefs);
	    REPROTECT(SrcRefs = NewList(), srindex);
	}
    }
    else
	PROTECT(ans = R_NilValue);
    return ans;
}

static SEXP xxexprlist1(SEXP expr, YYLTYPE *lloc)
{
    SEXP ans,tmp;
    if (GenerateCode) {
	PROTECT(tmp = NewList());
	if (ParseState.keepSrcRefs) {
	    setAttrib(tmp, R_SrcrefSymbol, SrcRefs);
	    REPROTECT(SrcRefs = NewList(), srindex);
	    REPROTECT(SrcRefs = GrowList(SrcRefs, makeSrcref(lloc, ParseState.SrcFile)), srindex);
	}
	PROTECT(ans = GrowList(tmp, expr));
	UNPROTECT_PTR(tmp);
    }
    else
	PROTECT(ans = R_NilValue);
    UNPROTECT_PTR(expr);
    return ans;
}

static SEXP xxexprlist2(SEXP exprlist, SEXP expr, YYLTYPE *lloc)
{
    SEXP ans;
    if (GenerateCode) {
	if (ParseState.keepSrcRefs)
	    REPROTECT(SrcRefs = GrowList(SrcRefs, makeSrcref(lloc, ParseState.SrcFile)), srindex);
	PROTECT(ans = GrowList(exprlist, expr));
    }
    else
	PROTECT(ans = R_NilValue);
    UNPROTECT_PTR(expr);
    UNPROTECT_PTR(exprlist);
    return ans;
}

static SEXP xxsub0(void)
{
    SEXP ans;
    if (GenerateCode)
	PROTECT(ans = lang2(R_MissingArg,R_NilValue));
    else
	PROTECT(ans = R_NilValue);
    return ans;
}

static SEXP xxsub1(SEXP expr, YYLTYPE *lloc)
{
    SEXP ans;
    if (GenerateCode)
	PROTECT(ans = TagArg(expr, R_NilValue, lloc));
    else
	PROTECT(ans = R_NilValue);
    UNPROTECT_PTR(expr);
    return ans;
}

static SEXP xxsymsub0(SEXP sym, YYLTYPE *lloc)
{
    SEXP ans;
    if (GenerateCode)
	PROTECT(ans = TagArg(R_MissingArg, sym, lloc));
    else
	PROTECT(ans = R_NilValue);
    UNPROTECT_PTR(sym);
    return ans;
}

static SEXP xxsymsub1(SEXP sym, SEXP expr, YYLTYPE *lloc)
{
    SEXP ans;
    if (GenerateCode)
	PROTECT(ans = TagArg(expr, sym, lloc));
    else
	PROTECT(ans = R_NilValue);
    UNPROTECT_PTR(expr);
    UNPROTECT_PTR(sym);
    return ans;
}

static SEXP xxnullsub0(YYLTYPE *lloc)
{
    SEXP ans;
    UNPROTECT_PTR(R_NilValue);
    if (GenerateCode)
	PROTECT(ans = TagArg(R_MissingArg, install("NULL"), lloc));
    else
	PROTECT(ans = R_NilValue);
    return ans;
}

static SEXP xxnullsub1(SEXP expr, YYLTYPE *lloc)
{
    SEXP ans = install("NULL");
    UNPROTECT_PTR(R_NilValue);
    if (GenerateCode)
	PROTECT(ans = TagArg(expr, ans, lloc));
    else
	PROTECT(ans = R_NilValue);
    UNPROTECT_PTR(expr);
    return ans;
}


static SEXP xxsublist1(SEXP sub)
{
    SEXP ans;
    if (GenerateCode)
	PROTECT(ans = FirstArg(CAR(sub),CADR(sub)));
    else
	PROTECT(ans = R_NilValue);
    UNPROTECT_PTR(sub);
    return ans;
}

static SEXP xxsublist2(SEXP sublist, SEXP sub)
{
    SEXP ans;
    if (GenerateCode)
	PROTECT(ans = NextArg(sublist, CAR(sub), CADR(sub)));
    else
	PROTECT(ans = R_NilValue);
    UNPROTECT_PTR(sub);
    UNPROTECT_PTR(sublist);
    return ans;
}

static SEXP xxcond(SEXP expr)
{
    EatLines = 1;
    return expr;
}

static SEXP xxifcond(SEXP expr)
{
    EatLines = 1;
    return expr;
}

static SEXP xxif(SEXP ifsym, SEXP cond, SEXP expr)
{
    SEXP ans;
    if (GenerateCode)
	PROTECT(ans = lang3(ifsym, cond, expr));
    else
	PROTECT(ans = R_NilValue);
    UNPROTECT_PTR(expr);
    UNPROTECT_PTR(cond);
    return ans;
}

static SEXP xxifelse(SEXP ifsym, SEXP cond, SEXP ifexpr, SEXP elseexpr)
{
    SEXP ans;
    if( GenerateCode)
	PROTECT(ans = lang4(ifsym, cond, ifexpr, elseexpr));
    else
	PROTECT(ans = R_NilValue);
    UNPROTECT_PTR(elseexpr);
    UNPROTECT_PTR(ifexpr);
    UNPROTECT_PTR(cond);
    return ans;
}

static SEXP xxforcond(SEXP sym, SEXP expr)
{
    SEXP ans;
    EatLines = 1;
    if (GenerateCode)
	PROTECT(ans = lang2(sym, expr));  /* CXXR change */
    else
	PROTECT(ans = R_NilValue);
    UNPROTECT_PTR(expr);
    UNPROTECT_PTR(sym);
    return ans;
}

static SEXP xxfor(SEXP forsym, SEXP forcond, SEXP body)
{
    SEXP ans;
    if (GenerateCode)
	PROTECT(ans = lang4(forsym, CAR(forcond), CADR(forcond), body));  /* CXXR change */
    else
	PROTECT(ans = R_NilValue);
    UNPROTECT_PTR(body);
    UNPROTECT_PTR(forcond);
    return ans;
}

static SEXP xxwhile(SEXP whilesym, SEXP cond, SEXP body)
{
    SEXP ans;
    if (GenerateCode)
	PROTECT(ans = lang3(whilesym, cond, body));
    else
	PROTECT(ans = R_NilValue);
    UNPROTECT_PTR(body);
    UNPROTECT_PTR(cond);
    return ans;
}

static SEXP xxrepeat(SEXP repeatsym, SEXP body)
{
    SEXP ans;
    if (GenerateCode)
	PROTECT(ans = lang2(repeatsym, body));
    else
	PROTECT(ans = R_NilValue);
    UNPROTECT_PTR(body);
    return ans;
}

static SEXP xxnxtbrk(SEXP keyword)
{
    if (GenerateCode)
	PROTECT(keyword = lang1(keyword));
    else
	PROTECT(keyword = R_NilValue);
    return keyword;
}

static SEXP xxfuncall(SEXP expr, SEXP args)
{
    SEXP ans, sav_expr = expr;
    if(GenerateCode) {
	if (isString(expr))
	    expr = install(CHAR(STRING_ELT(expr, 0)));
	PROTECT(expr);
	if (length(CDR(args)) == 1 && CADR(args) == R_MissingArg && TAG(CDR(args)) == R_NilValue )
	    ans = lang1(expr);
	else
	    ans = LCONS(expr, CDR(args));
	UNPROTECT(1);
	PROTECT(ans);
    }
    else {
	PROTECT(ans = R_NilValue);
    }
    UNPROTECT_PTR(args);
    UNPROTECT_PTR(sav_expr);
    return ans;
}

static SEXP mkString2(const char *s, int len, Rboolean escaped)
{
    SEXP t;
    cetype_t enc = CE_NATIVE;

    if(known_to_be_latin1) enc= CE_LATIN1;
    else if(!escaped && known_to_be_utf8) enc = CE_UTF8;

    PROTECT(t = allocVector(STRSXP, 1));
    SET_STRING_ELT(t, 0, mkCharLenCE(s, len, enc));
    UNPROTECT(1);
    return t;
}

static SEXP xxdefun(SEXP fname, SEXP formals, SEXP body, YYLTYPE *lloc)
{

    SEXP ans, srcref;

    if (GenerateCode) {
<<<<<<< HEAD
	if (!KeepSource)
	    PROTECT(source = R_NilValue);
	else {
	    unsigned char *p, *p0, *end;
	    int lines = 0, nc;

	    /*  If the function ends with an endline comment,  e.g.

		function()
		    print("Hey") # This comment

		we need some special handling to keep it from getting
		chopped off. Normally, we will have read one token too
		far, which is what xxcharcount and xxcharsave keeps
		track of.

	    */
	    end = SourcePtr - (xxcharcount - xxcharsave);
	    /* FIXME: this should be whitespace */
	    for (p = end ; p < SourcePtr && (*p == ' ' || *p == '\t') ; p++)
		;
	    if (*p == '#') {
		while (p < SourcePtr && *p != '\n')
		    p++;
		end = p;
	    }

	    for (p = FunctionStart[FunctionLevel]; p < end ; p++)
		if (*p == '\n') lines++;
	    if ( *(end - 1) != '\n' ) lines++;
	    PROTECT(source = allocVector(STRSXP, lines));
	    p0 = FunctionStart[FunctionLevel];
	    lines = 0;
	    for (p = FunctionStart[FunctionLevel]; p < end ; p++)
		if (*p == '\n' || p == end - 1) {
		    cetype_t enc = CE_NATIVE;
		    nc = p - p0;
		    if (*p != '\n') nc++;
		    if(known_to_be_latin1) enc = CE_LATIN1;
		    else if(known_to_be_utf8) enc = CE_UTF8;
		    SET_STRING_ELT(source, lines++,
				   mkCharLenCE((char *)p0, nc, enc));
		    p0 = p + 1;
		}
	    /* PrintValue(source); */
	}
	PROTECT(ans = lang4(fname, CDR(formals), body, source));
	UNPROTECT_PTR(source);
    }
    else
=======
    	if (ParseState.keepSrcRefs) {
    	    srcref = makeSrcref(lloc, ParseState.SrcFile);
    	    ParseState.didAttach = TRUE;
    	} else
    	    srcref = R_NilValue;
	PROTECT(ans = lang4(fname, CDR(formals), body, srcref));
    } else
>>>>>>> e3ceeaa2
	PROTECT(ans = R_NilValue);
    UNPROTECT_PTR(body);
    UNPROTECT_PTR(formals);
    return ans;
}

static SEXP xxunary(SEXP op, SEXP arg)
{
    SEXP ans;
    if (GenerateCode)
	PROTECT(ans = lang2(op, arg));
    else
	PROTECT(ans = R_NilValue);
    UNPROTECT_PTR(arg);
    return ans;
}

static SEXP xxbinary(SEXP n1, SEXP n2, SEXP n3)
{
    SEXP ans;
    if (GenerateCode)
	PROTECT(ans = lang3(n1, n2, n3));
    else
	PROTECT(ans = R_NilValue);
    UNPROTECT_PTR(n2);
    UNPROTECT_PTR(n3);
    return ans;
}

static SEXP xxparen(SEXP n1, SEXP n2)
{
    SEXP ans;
    if (GenerateCode)
	PROTECT(ans = lang2(n1, n2));
    else
	PROTECT(ans = R_NilValue);
    UNPROTECT_PTR(n2);
    return ans;
}


/* This should probably use CONS rather than LCONS, but
   it shouldn't matter and we would rather not meddle
   See PR#7055 */

static SEXP xxsubscript(SEXP a1, SEXP a2, SEXP a3)
{
    SEXP ans;
    if (GenerateCode)
	PROTECT(ans = LCONS(a2, CONS(a1, CDR(a3))));
    else
	PROTECT(ans = R_NilValue);
    UNPROTECT_PTR(a3);
    UNPROTECT_PTR(a1);
    return ans;
}

static SEXP xxexprlist(SEXP a1, YYLTYPE *lloc, SEXP a2)
{
    SEXP anslist, ans;
    SEXP prevSrcrefs;

    EatLines = 0;
    if (GenerateCode) {
	/* SET_TYPEOF(a2, LANGSXP); -- not allowed in CXXR */
	SETCAR(a2, a1);
	if (ParseState.keepSrcRefs) {
	    PROTECT(prevSrcrefs = getAttrib(a2, R_SrcrefSymbol));
	    REPROTECT(SrcRefs = Insert(SrcRefs, makeSrcref(lloc, ParseState.SrcFile)), srindex);
<<<<<<< HEAD
	    PROTECT(anslist = attachSrcrefs(a2, ParseState.SrcFile));
=======
	    PROTECT(anslist = attachSrcrefs(a2));
>>>>>>> e3ceeaa2
	    REPROTECT(SrcRefs = prevSrcrefs, srindex);
	    /* SrcRefs got NAMED by being an attribute... */
	    SET_NAMED(SrcRefs, 0);
	    UNPROTECT_PTR(prevSrcrefs);
	}
	else
	    PROTECT(anslist = a2);
	/* CXXR: Transform anslist to class Expression: */
	{
	    PROTECT(ans = Rf_lcons(CAR(anslist), CDR(anslist)));
	    SET_TAG(ans, TAG(anslist));
	    DUPLICATE_ATTRIB(ans, anslist);
	    UNPROTECT_PTR(anslist);
	}
    }
    else
	PROTECT(ans = R_NilValue);
    UNPROTECT_PTR(a2);
    return ans;
}

/*--------------------------------------------------------------------------*/

static SEXP TagArg(SEXP arg, SEXP tag, YYLTYPE *lloc)
{
    switch (TYPEOF(tag)) {
    case STRSXP:
	tag = install(translateChar(STRING_ELT(tag, 0)));
    case NILSXP:
    case SYMSXP:
	return lang2(arg, tag);
    default:
	error(_("incorrect tag type at line %d"), lloc->first_line); return R_NilValue/* -Wall */;
    }
}


/* Stretchy List Structures : Lists are created and grown using a special */
/* dotted pair.  The CAR of the list points to the last cons-cell in the */
/* list and the CDR points to the first.  The list can be extracted from */
/* the pair by taking its CDR, while the CAR gives fast access to the end */
/* of the list. */


/* Create a stretchy-list dotted pair */

static SEXP NewList(void)
{
    SEXP s = CONS(R_NilValue, R_NilValue);
    SETCAR(s, s);
    return s;
}

/* Add a new element at the end of a stretchy list */

static SEXP GrowList(SEXP l, SEXP s)
{
    SEXP tmp;
    PROTECT(s);
    tmp = CONS(s, R_NilValue);
    UNPROTECT(1);
    SETCDR(CAR(l), tmp);
    SETCAR(l, tmp);
    return l;
}

/* Insert a new element at the head of a stretchy list */

static SEXP Insert(SEXP l, SEXP s)
{
    SEXP tmp;
    PROTECT(s);
    tmp = CONS(s, CDR(l));
    UNPROTECT(1);
    SETCDR(l, tmp);
    return l;
}

static SEXP FirstArg(SEXP s, SEXP tag)
{
    SEXP tmp;
    PROTECT(s);
    PROTECT(tag);
    PROTECT(tmp = NewList());
    tmp = GrowList(tmp, s);
    SET_TAG(CAR(tmp), tag);
    UNPROTECT(3);
    return tmp;
}

static SEXP NextArg(SEXP l, SEXP s, SEXP tag)
{
    PROTECT(tag);
    PROTECT(l);
    l = GrowList(l, s);
    SET_TAG(CAR(l), tag);
    UNPROTECT(2);
    return l;
}



/*--------------------------------------------------------------------------*/

/*
 *  Parsing Entry Points:
 *
 *  The Following entry points provide language parsing facilities.
 *  Note that there are separate entry points for parsing IoBuffers
 *  (i.e. interactve use), files and R character strings.
 *
 *  The entry points provide the same functionality, they just
 *  set things up in slightly different ways.
 *
 *  The following routines parse a single expression:
 *
 *
 *	SEXP R_Parse1File(FILE *fp, int gencode, ParseStatus *status, Rboolean first)
<<<<<<< HEAD
 *
 *	SEXP R_Parse1Buffer(IoBuffer *buffer, int gencode, ParseStatus *status, Rboolean first)
=======
 *   (used for R_ReplFile in main.c)
>>>>>>> e3ceeaa2
 *
 *	SEXP R_Parse1Buffer(IoBuffer *buffer, int gencode, ParseStatus *status, Rboolean first)
 *   (used for ReplIteration and R_ReplDLLdo1 in main.c)
 *
 *  The success of the parse is indicated as folllows:
 *
 *
 *	status = PARSE_NULL       - there was no statement to parse
 *		 PARSE_OK	  - complete statement
 *		 PARSE_INCOMPLETE - incomplete statement
 *		 PARSE_ERROR      - syntax error
 *		 PARSE_EOF	  - end of file
 *
 *
 *  The following routines parse several expressions and return
 *  their values in a single expression vector.
 *
 *	SEXP R_ParseFile(FILE *fp, int n, ParseStatus *status, SEXP srcfile)
 *    (used for do_edit in file edit.c)
 *
 *	SEXP R_ParseVector(SEXP *text, int n, ParseStatus *status, SEXP srcfile)
 *    (public, and used by parse(text=) in file source.c)
 *
 *	SEXP R_ParseBuffer(IoBuffer *buffer, int n, ParseStatus *status, SEXP prompt, SEXP srcfile)
 *    (used by parse(file="") in file source.c)
 *
 *      SEXP R_ParseConn(Rconnection con, int n, ParseStatus *status, SEXP srcfile)
 *    (used by parse(file=) in file source.c)
 *
 *  Here, status is 1 for a successful parse and 0 if parsing failed
 *  for some reason.
 */

#define CONTEXTSTACK_SIZE 50
static int	SavedToken;
static SEXP	SavedLval;
static char	contextstack[CONTEXTSTACK_SIZE], *contextp;

void R_InitSrcRefState(SrcRefState *state)
{
    state->keepSrcRefs = FALSE;
<<<<<<< HEAD
    PROTECT_WITH_INDEX(state->SrcFile = R_NilValue, &(state->SrcFileProt));
    state->xxlineno = 1;
    state->xxcolno = 0;
    state->xxbyteno = 0;
=======
    state->didAttach = FALSE;
    PROTECT_WITH_INDEX(state->SrcFile = R_NilValue, &(state->SrcFileProt));
    PROTECT_WITH_INDEX(state->Original = R_NilValue, &(state->OriginalProt));
    state->xxlineno = 1;
    state->xxcolno = 0;
    state->xxbyteno = 0;
    state->xxparseno = 1;
>>>>>>> e3ceeaa2
}

void R_FinalizeSrcRefState(SrcRefState *state)
{
    UNPROTECT_PTR(state->SrcFile);
<<<<<<< HEAD
=======
    UNPROTECT_PTR(state->Original);
>>>>>>> e3ceeaa2
}

static void UseSrcRefState(SrcRefState *state)
{
    if (state) {
	ParseState.keepSrcRefs = state->keepSrcRefs;
	ParseState.SrcFile = state->SrcFile;
<<<<<<< HEAD
=======
	ParseState.Original = state->Original;
>>>>>>> e3ceeaa2
	ParseState.SrcFileProt = state->SrcFileProt;
	ParseState.xxlineno = state->xxlineno;
	ParseState.xxcolno = state->xxcolno;
	ParseState.xxbyteno = state->xxbyteno;
<<<<<<< HEAD
=======
	ParseState.xxparseno = state->xxparseno;
>>>>>>> e3ceeaa2
    } else 
    	R_InitSrcRefState(&ParseState);
}

static void PutSrcRefState(SrcRefState *state)
{
    if (state) {
	state->keepSrcRefs = ParseState.keepSrcRefs;
	state->SrcFile = ParseState.SrcFile;
<<<<<<< HEAD
=======
	state->Original = ParseState.Original;
>>>>>>> e3ceeaa2
	state->SrcFileProt = ParseState.SrcFileProt;
	state->xxlineno = ParseState.xxlineno;
	state->xxcolno = ParseState.xxcolno;
	state->xxbyteno = ParseState.xxbyteno;
<<<<<<< HEAD
=======
	state->xxparseno = ParseState.xxparseno;
>>>>>>> e3ceeaa2
    } else 
    	R_FinalizeSrcRefState(&ParseState);
}

static void ParseInit(void)
{
    contextp = contextstack;
    *contextp = ' ';
    SavedToken = 0;
    SavedLval = R_NilValue;
    EatLines = 0;
    EndOfFile = 0;
    xxcharcount = 0;
    npush = 0;
}

static void ParseContextInit(void)
{
    R_ParseContextLast = 0;
    R_ParseContext[0] = '\0';
}

static SEXP R_Parse1(ParseStatus *status)
{
    switch(yyparse()) {
    case 0:                     /* End of file */
	*status = PARSE_EOF;
	if (EndOfFile == 2) *status = PARSE_INCOMPLETE;
	break;
    case 1:                     /* Syntax error / incomplete */
	*status = PARSE_ERROR;
	if (EndOfFile) *status = PARSE_INCOMPLETE;
	break;
    case 2:                     /* Empty Line */
	*status = PARSE_NULL;
	break;
    case 3:                     /* Valid expr '\n' terminated */
    case 4:                     /* Valid expr ';' terminated */
	*status = PARSE_OK;
	break;
    }
    return Rf_currentExpression();
}

static FILE *fp_parse;

static int file_getc(void)
{
    return R_fgetc(fp_parse);
}

/* used in main.c */
attribute_hidden
SEXP R_Parse1File(FILE *fp, int gencode, ParseStatus *status, SrcRefState *state)
{
    UseSrcRefState(state);
    ParseInit();
    ParseContextInit();
    GenerateCode = gencode;
    fp_parse = fp;
    ptr_getc = file_getc;
    R_Parse1(status);
    PutSrcRefState(state);
    return Rf_currentExpression();
}

static IoBuffer *iob;

static int buffer_getc(void)
{
    return R_IoBufferGetc(iob);
}

/* Used only in main.c */
attribute_hidden
SEXP R_Parse1Buffer(IoBuffer *buffer, int gencode, ParseStatus *status, SrcRefState *state)
{
<<<<<<< HEAD
    UseSrcRefState(state);
=======
    Rboolean keepSource = FALSE; 
    R_InitSrcRefState(&ParseState);
    if (gencode) {
    	keepSource = CXXRCONSTRUCT(Rboolean, asLogical(GetOption1(install("keep.source"))));
    	if (keepSource) {
    	    ParseState.keepSrcRefs = TRUE;
    	    REPROTECT(ParseState.SrcFile = NewEnvironment(R_NilValue, R_NilValue, R_EmptyEnv), ParseState.SrcFileProt);
	    REPROTECT(ParseState.Original = ParseState.SrcFile, ParseState.OriginalProt);
	    PROTECT_WITH_INDEX(SrcRefs = NewList(), &srindex);
	}
    }
>>>>>>> e3ceeaa2
    ParseInit();
    ParseContextInit();
    GenerateCode = gencode;
    iob = buffer;
    ptr_getc = buffer_getc;
    R_Parse1(status);
<<<<<<< HEAD
    PutSrcRefState(state);
=======
    if (gencode && keepSource) {
    	if (ParseState.didAttach) {
   	    int buflen = buffer->read_offset;
   	    char buf[buflen+1];
   	    SEXP class_sv;
   	    R_IoBufferReadReset(buffer);
   	    for (int i=0; i<buflen; i++)
   	    	buf[i] = R_IoBufferGetc(buffer);

   	    buf[buflen] = 0;
    	    defineVar(install("filename"), ScalarString(mkChar("")), ParseState.Original);
    	    defineVar(install("lines"), ScalarString(mkChar(buf)), ParseState.Original);
    	    PROTECT(class_sv = allocVector(STRSXP, 2));
            SET_STRING_ELT(class_sv, 0, mkChar("srcfilecopy"));
            SET_STRING_ELT(class_sv, 1, mkChar("srcfile"));
	    setAttrib(ParseState.Original, R_ClassSymbol, class_sv);
	    UNPROTECT(1);
	}
	UNPROTECT_PTR(SrcRefs);
    }
    R_FinalizeSrcRefState(&ParseState);
>>>>>>> e3ceeaa2
    return Rf_currentExpression();
}

static TextBuffer *txtb;

static int text_getc(void)
{
    return R_TextBufferGetc(txtb);
}

static SEXP R_Parse(int n, ParseStatus *status, SEXP srcfile)
{
    size_t savestack;
    int i;
    SEXP t, rval;

    R_InitSrcRefState(&ParseState);
    
    ParseContextInit();
    savestack = Rf_ppsSize();
    PROTECT(t = NewList());

    REPROTECT(ParseState.SrcFile = srcfile, ParseState.SrcFileProt);
<<<<<<< HEAD
=======
    REPROTECT(ParseState.Original = srcfile, ParseState.OriginalProt);
    
>>>>>>> e3ceeaa2
    if (!isNull(ParseState.SrcFile)) {
    	ParseState.keepSrcRefs = TRUE;
	PROTECT_WITH_INDEX(SrcRefs = NewList(), &srindex);
    }
    
    for(i = 0; ; ) {
	if(n >= 0 && i >= n) break;
	ParseInit();
	rval = R_Parse1(status);
	switch(*status) {
	case PARSE_NULL:
	    break;
	case PARSE_OK:
	    t = GrowList(t, rval);
	    i++;
	    break;
	case PARSE_INCOMPLETE:
	case PARSE_ERROR:
	    Rf_ppsRestoreSize(savestack);
	    R_FinalizeSrcRefState(&ParseState);	    
	    return R_NilValue;
	    break;
	case PARSE_EOF:
	    goto finish;
	    break;
	}
    }

finish:

    t = CDR(t);
    rval = allocVector(EXPRSXP, length(t));
    for (n = 0 ; n < LENGTH(rval) ; n++, t = CDR(t))
	SET_XVECTOR_ELT(rval, n, CAR(t));
    if (ParseState.keepSrcRefs) 
<<<<<<< HEAD
	rval = attachSrcrefs(rval, ParseState.SrcFile);
=======
	rval = attachSrcrefs(rval);
>>>>>>> e3ceeaa2
    Rf_ppsRestoreSize(savestack);
    R_FinalizeSrcRefState(&ParseState);

    *status = PARSE_OK;
    return rval;
}

/* used in edit.c */
attribute_hidden
SEXP R_ParseFile(FILE *fp, int n, ParseStatus *status, SEXP srcfile)
{
    GenerateCode = 1;
    fp_parse = fp;
    ptr_getc = file_getc;
    return R_Parse(n, status, srcfile);
}

#include "Rconnections.h"
static Rconnection con_parse;

/* need to handle incomplete last line */
static int con_getc(void)
{
    int c;
    static int last=-1000;

    c = Rconn_fgetc(con_parse);
    if (c == EOF && last != '\n') c = '\n';
    return (last = c);
}

/* used in source.c */
attribute_hidden
SEXP R_ParseConn(Rconnection con, int n, ParseStatus *status, SEXP srcfile)
{
    GenerateCode = 1;
    con_parse = con;
    ptr_getc = con_getc;
    return R_Parse(n, status, srcfile);
}

/* This one is public, and used in source.c */
SEXP R_ParseVector(SEXP text, int n, ParseStatus *status, SEXP srcfile)
{
    SEXP rval;
    TextBuffer textb;
    R_TextBufferInit(&textb, text);
    txtb = &textb;
    GenerateCode = 1;
    ptr_getc = text_getc;
    rval = R_Parse(n, status, srcfile);
    R_TextBufferFree(&textb);
    return rval;
}

static const char *Prompt(SEXP prompt, int type)
{
    if(type == 1) {
	if(length(prompt) <= 0) {
	    return CHAR(STRING_ELT(GetOption1(install("prompt")), 0));
	}
	else
	    return CHAR(STRING_ELT(prompt, 0));
    }
    else {
	return CHAR(STRING_ELT(GetOption1(install("continue")), 0));
    }
}

/* used in source.c */
attribute_hidden
SEXP R_ParseBuffer(IoBuffer *buffer, int n, ParseStatus *status, SEXP prompt, 
		   SEXP srcfile)
{
    SEXP rval, t;
    char *bufp, buf[CONSOLE_BUFFER_SIZE];
    int c, i, prompt_type = 1;
    size_t savestack;

    R_IoBufferWriteReset(buffer);
    buf[0] = '\0';
    bufp = buf;
<<<<<<< HEAD
    R_InitSrcRefState(&ParseState);
=======
    R_InitSrcRefState(&ParseState);    
>>>>>>> e3ceeaa2
    savestack = Rf_ppsSize();
    PROTECT(t = NewList());
    
    GenerateCode = 1;
    iob = buffer;
    ptr_getc = buffer_getc;

    REPROTECT(ParseState.SrcFile = srcfile, ParseState.SrcFileProt);
<<<<<<< HEAD
=======
    REPROTECT(ParseState.Original = srcfile, ParseState.OriginalProt);
>>>>>>> e3ceeaa2
    
    if (!isNull(ParseState.SrcFile)) {
    	ParseState.keepSrcRefs = TRUE;
	PROTECT_WITH_INDEX(SrcRefs = NewList(), &srindex);
    }
    
    for(i = 0; ; ) {
	if(n >= 0 && i >= n) break;
	if (!*bufp) {
	    if(R_ReadConsole((char *) Prompt(prompt, prompt_type),
			     (unsigned char *)buf, CONSOLE_BUFFER_SIZE, 1) == 0)
		goto finish;
	    bufp = buf;
	}
	while ((c = *bufp++)) {
	    R_IoBufferPutc(c, buffer);
	    if (c == ';' || c == '\n') break;
	}

	/* Was a call to R_Parse1Buffer, but we don't want to reset
	   xxlineno and xxcolno */
	ParseInit();
	ParseContextInit();
	R_Parse1(status);
<<<<<<< HEAD
        rval = Rf_currentExpression();
=======
	rval = Rf_currentExpression();
>>>>>>> e3ceeaa2

	switch(*status) {
	case PARSE_NULL:
	    break;
	case PARSE_OK:
	    t = GrowList(t, rval);
	    i++;
	    break;
	case PARSE_INCOMPLETE:
	case PARSE_ERROR:
	    R_IoBufferWriteReset(buffer);
	    Rf_ppsRestoreSize(savestack);
	    R_FinalizeSrcRefState(&ParseState);
	    return R_NilValue;
	    break;
	case PARSE_EOF:
	    goto finish;
	    break;
	}
    }
finish:
    R_IoBufferWriteReset(buffer);
    t = CDR(t);
    rval = allocVector(EXPRSXP, length(t));
    for (n = 0 ; n < LENGTH(rval) ; n++, t = CDR(t))
	SET_VECTOR_ELT(rval, n, CAR(t));
    if (ParseState.keepSrcRefs) {
<<<<<<< HEAD
	rval = attachSrcrefs(rval, ParseState.SrcFile);
=======
	rval = attachSrcrefs(rval);
>>>>>>> e3ceeaa2
    }
    Rf_ppsRestoreSize(savestack);
    R_FinalizeSrcRefState(&ParseState);    
    *status = PARSE_OK;
    return rval;
}


/*----------------------------------------------------------------------------
 *
 *  The Lexical Analyzer:
 *
 *  Basic lexical analysis is performed by the following
 *  routines.  Input is read a line at a time, and, if the
 *  program is in batch mode, each input line is echoed to
 *  standard output after it is read.
 *
 *  The function yylex() scans the input, breaking it into
 *  tokens which are then passed to the parser.  The lexical
 *  analyser maintains a symbol table (in a very messy fashion).
 *
 *  The fact that if statements need to parse differently
 *  depending on whether the statement is being interpreted or
 *  part of the body of a function causes the need for ifpop
 *  and IfPush.  When an if statement is encountered an 'i' is
 *  pushed on a stack (provided there are parentheses active).
 *  At later points this 'i' needs to be popped off of the if
 *  stack.
 *
 */

static void IfPush(void)
{
    if (*contextp==LBRACE ||
	*contextp=='['    ||
	*contextp=='('    ||
	*contextp == 'i') {
	if(contextp - contextstack >= CONTEXTSTACK_SIZE)
	    error(_("contextstack overflow"));
	*++contextp = 'i';
    }

}

static void ifpop(void)
{
    if (*contextp=='i')
	*contextp-- = 0;
}

/* This is only called following ., so we only care if it is
   an ANSI digit or not */
static int typeofnext(void)
{
    int k, c;

    c = xxgetc();
    if (isdigit(c)) k = 1; else k = 2;
    xxungetc(c);
    return k;
}

static int nextchar(int expect)
{
    int c = xxgetc();
    if (c == expect)
	return 1;
    else
	xxungetc(c);
    return 0;
}

/* Special Symbols */
/* Syntactic Keywords + Symbolic Constants */

struct {
    CXXRCONST char *name;
    int token;
}
static keywords[] = {
    { "NULL",	    NULL_CONST },
    { "NA",	    NUM_CONST  },
    { "TRUE",	    NUM_CONST  },
    { "FALSE",	    NUM_CONST  },
    { "Inf",	    NUM_CONST  },
    { "NaN",	    NUM_CONST  },
    { "NA_integer_", NUM_CONST  },
    { "NA_real_",    NUM_CONST  },
    { "NA_character_", NUM_CONST  },
    { "NA_complex_", NUM_CONST  },
    { "function",   FUNCTION   },
    { "while",	    WHILE      },
    { "repeat",	    REPEAT     },
    { "for",	    FOR	       },
    { "if",	    IF	       },
    { "in",	    IN	       },
    { "else",	    ELSE       },
    { "next",	    NEXT       },
    { "break",	    BREAK      },
    { "...",	    SYMBOL     },
    { 0,	    0	       }
};

/* KeywordLookup has side effects, it sets yylval */

static int KeywordLookup(const char *s)
{
    int i;
    for (i = 0; keywords[i].name; i++) {
	if (strcmp(keywords[i].name, s) == 0) {
	    switch (keywords[i].token) {
	    case NULL_CONST:
		PROTECT(yylval = R_NilValue);
		break;
	    case NUM_CONST:
		if(GenerateCode) {
		    switch(i) {
		    case 1:
			PROTECT(yylval = mkNA());
			break;
		    case 2:
			PROTECT(yylval = mkTrue());
			break;
		    case 3:
			PROTECT(yylval = mkFalse());
			break;
		    case 4:
			PROTECT(yylval = allocVector(REALSXP, 1));
			REAL(yylval)[0] = R_PosInf;
			break;
		    case 5:
			PROTECT(yylval = allocVector(REALSXP, 1));
			REAL(yylval)[0] = R_NaN;
			break;
		    case 6:
			PROTECT(yylval = allocVector(INTSXP, 1));
			INTEGER(yylval)[0] = NA_INTEGER;
			break;
		    case 7:
			PROTECT(yylval = allocVector(REALSXP, 1));
			REAL(yylval)[0] = NA_REAL;
			break;
		    case 8:
			PROTECT(yylval = allocVector(STRSXP, 1));
			SET_STRING_ELT(yylval, 0, NA_STRING);
			break;
		    case 9:
			PROTECT(yylval = allocVector(CPLXSXP, 1));
			COMPLEX(yylval)[0].r = COMPLEX(yylval)[0].i = NA_REAL;
			break;
		    }
		} else
		    PROTECT(yylval = R_NilValue);
		break;
	    case FUNCTION:
	    case WHILE:
	    case REPEAT:
	    case FOR:
	    case IF:
	    case NEXT:
	    case BREAK:
		yylval = install(s);
		break;
	    case IN:
	    case ELSE:
		break;
	    case SYMBOL:
		PROTECT(yylval = install(s));
		break;
	    }
	    return keywords[i].token;
	}
    }
    return 0;
}

static SEXP mkFloat(const char *s)
{
    return ScalarReal(R_atof(s));
}

static SEXP mkInt(const char *s)
{
    double f = R_atof(s);  /* or R_strtol? */
    return ScalarInteger((int) f);
}

static SEXP mkComplex(const char *s)
{
    SEXP t = R_NilValue;
    double f;
    f = R_atof(s); /* FIXME: make certain the value is legitimate. */

    if(GenerateCode) {
       t = allocVector(CPLXSXP, 1);
       COMPLEX(t)[0].r = 0;
       COMPLEX(t)[0].i = f;
    }

    return t;
}

static SEXP mkNA(void)
{
    SEXP t = allocVector(LGLSXP, 1);
    LOGICAL(t)[0] = NA_LOGICAL;
    return t;
}

SEXP mkTrue(void)
{
    SEXP s = allocVector(LGLSXP, 1);
    LOGICAL(s)[0] = 1;
    return s;
}

SEXP mkFalse(void)
{
    SEXP s = allocVector(LGLSXP, 1);
    LOGICAL(s)[0] = 0;
    return s;
}

static void yyerror(CXXRCONST char *s)
{
    static const char *const yytname_translations[] =
    {
    /* the left column are strings coming from bison, the right
       column are translations for users.
       The first YYENGLISH from the right column are English to be translated,
       the rest are to be copied literally.  The #if 0 block below allows xgettext
       to see these.
    */
#define YYENGLISH 8
	"$undefined",	"input",
	"END_OF_INPUT",	"end of input",
	"ERROR",	"input",
	"STR_CONST",	"string constant",
	"NUM_CONST",	"numeric constant",
	"SYMBOL",	"symbol",
	"LEFT_ASSIGN",	"assignment",
	"'\\n'",	"end of line",
	"NULL_CONST",	"'NULL'",
	"FUNCTION",	"'function'",
	"EQ_ASSIGN",	"'='",
	"RIGHT_ASSIGN",	"'->'",
	"LBB",		"'[['",
	"FOR",		"'for'",
	"IN",		"'in'",
	"IF",		"'if'",
	"ELSE",		"'else'",
	"WHILE",	"'while'",
	"NEXT",		"'next'",
	"BREAK",	"'break'",
	"REPEAT",	"'repeat'",
	"GT",		"'>'",
	"GE",		"'>='",
	"LT",		"'<'",
	"LE",		"'<='",
	"EQ",		"'=='",
	"NE",		"'!='",
	"AND",		"'&'",
	"OR",		"'|'",
	"AND2",		"'&&'",
	"OR2",		"'||'",
	"NS_GET",	"'::'",
	"NS_GET_INT",	"':::'",
	0
    };
    static char const yyunexpected[] = "syntax error, unexpected ";
    static char const yyexpecting[] = ", expecting ";
    char *expecting;
 #if 0
 /* these are just here to trigger the internationalization */
    _("input");
    _("end of input");
    _("string constant");
    _("numeric constant");
    _("symbol");
    _("assignment");
    _("end of line");
#endif

    R_ParseError     = yylloc.first_line;
    R_ParseErrorCol  = yylloc.first_column;
    R_ParseErrorFile = ParseState.SrcFile;

    if (!strncmp(s, yyunexpected, sizeof yyunexpected -1)) {
	int i;
	/* Edit the error message */
<<<<<<< HEAD
	expecting = strstr(s + sizeof yyunexpected -1, yyexpecting);
=======
	expecting = CXXRCCAST(char*, strstr(s + sizeof yyunexpected -1, yyexpecting));
>>>>>>> e3ceeaa2
	if (expecting) *expecting = '\0';
	for (i = 0; yytname_translations[i]; i += 2) {
	    if (!strcmp(s + sizeof yyunexpected - 1, yytname_translations[i])) {
		sprintf(R_ParseErrorMsg, _("unexpected %s"),
		    i/2 < YYENGLISH ? _(yytname_translations[i+1])
				    : yytname_translations[i+1]);
		return;
	    }
	}
	sprintf(R_ParseErrorMsg, _("unexpected %s"), s + sizeof yyunexpected - 1);
    } else {
	strncpy(R_ParseErrorMsg, s, PARSE_ERROR_SIZE - 1);
    }
}

static void CheckFormalArgs(SEXP formlist, SEXP _new, YYLTYPE *lloc)
{
    while (formlist != R_NilValue) {
	if (TAG(formlist) == _new) {
	    error(_("Repeated formal argument '%s' on line %d"), CHAR(PRINTNAME(_new)),
								 lloc->first_line);
	}
	formlist = CDR(formlist);
    }
}

/* This is used as the buffer for NumericValue, SpecialValue and
   SymbolValue.  None of these could conceivably need 8192 bytes.

   It has not been used as the buffer for input character strings
   since Oct 2007 (released as 2.7.0), and for comments since 2.8.0
 */
static char yytext[MAXELTSIZE];

#define DECLARE_YYTEXT_BUFP(bp) char *bp = yytext
#define YYTEXT_PUSH(c, bp) do { \
<<<<<<< HEAD
    if ((bp) - yytext >= sizeof(yytext) - 1) \
=======
    if ((bp) - yytext >= CXXRSCAST(int, sizeof(yytext)) - 1) \
>>>>>>> e3ceeaa2
	error(_("input buffer overflow at line %d"), ParseState.xxlineno); \
	*(bp)++ = (c); \
} while(0)

static int SkipSpace(void)
{
    int c;

#ifdef Win32
    if(!mbcslocale) { /* 0xa0 is NBSP in all 8-bit Windows locales */
	while ((c = xxgetc()) == ' ' || c == '\t' || c == '\f' ||
	       (unsigned int) c == 0xa0) ;
	return c;
    } else {
	int i, clen;
	wchar_t wc;
	while (1) {
	    c = xxgetc();
	    if (c == ' ' || c == '\t' || c == '\f') continue;
	    if (c == '\n' || c == R_EOF) break;
	    if ((unsigned int) c < 0x80) break;
	    clen = mbcs_get_next(c, &wc);  /* always 2 */
	    if(! Ri18n_iswctype(wc, Ri18n_wctype("blank")) ) break;
	    for(i = 1; i < clen; i++) c = xxgetc();
	}
	return c;
    }
#endif
#if defined(__STDC_ISO_10646__)
    if(mbcslocale) { /* wctype functions need Unicode wchar_t */
	int i, clen;
	wchar_t wc;
	while (1) {
	    c = xxgetc();
	    if (c == ' ' || c == '\t' || c == '\f') continue;
	    if (c == '\n' || c == R_EOF) break;
	    if ((unsigned int) c < 0x80) break;
	    clen = mbcs_get_next(c, &wc);
	    if(! Ri18n_iswctype(wc, Ri18n_wctype("blank")) ) break;
	    for(i = 1; i < clen; i++) c = xxgetc();
	}
    } else
#endif
	while ((c = xxgetc()) == ' ' || c == '\t' || c == '\f') ;
    return c;
}

/* Note that with interactive use, EOF cannot occur inside */
/* a comment.  However, semicolons inside comments make it */
/* appear that this does happen.  For this reason we use the */
/* special assignment EndOfFile=2 to indicate that this is */
/* going on.  This is detected and dealt with in Parse1Buffer. */

static int SkipComment(void)
{
    int c='#', i;
<<<<<<< HEAD
    Rboolean maybeLine = (ParseState.xxcolno == 1);
=======
    Rboolean maybeLine = CXXRCONSTRUCT(Rboolean, (ParseState.xxcolno == 1));
>>>>>>> e3ceeaa2
    if (maybeLine) {
    	char lineDirective[] = "#line";
    	for (i=1; i<5; i++) {
    	    c = xxgetc();
  	    if (c != (int)(lineDirective[i])) {
  	    	maybeLine = FALSE;
  	    	break;
  	    }
  	}
  	if (maybeLine)     
	    c = processLineDirective();
    }
    while (c != '\n' && c != R_EOF) 
	c = xxgetc();
    if (c == R_EOF) EndOfFile = 2;
    return c;
}

static int NumericValue(int c)
{
    int seendot = (c == '.');
    int seenexp = 0;
    int last = c;
    int nd = 0;
    int asNumeric = 0;
    int count = 1; /* The number of characters seen */

    DECLARE_YYTEXT_BUFP(yyp);
    YYTEXT_PUSH(c, yyp);
    /* We don't care about other than ASCII digits */
    while (isdigit(c = xxgetc()) || c == '.' || c == 'e' || c == 'E'
	   || c == 'x' || c == 'X' || c == 'L')
    {
	count++;
	if (c == 'L') /* must be at the end.  Won't allow 1Le3 (at present). */
	    break;

	if (c == 'x' || c == 'X') {
	    if (count > 2 || last != '0') break;  /* 0x must be first */
	    YYTEXT_PUSH(c, yyp);
	    while(isdigit(c = xxgetc()) || ('a' <= c && c <= 'f') ||
		  ('A' <= c && c <= 'F') || c == '.') {
		YYTEXT_PUSH(c, yyp);
		nd++;
	    }
	    if (nd == 0) return ERROR;
	    if (c == 'p' || c == 'P') {
		YYTEXT_PUSH(c, yyp);
		c = xxgetc();
		if (!isdigit(c) && c != '+' && c != '-') return ERROR;
		if (c == '+' || c == '-') {
		    YYTEXT_PUSH(c, yyp);
		    c = xxgetc();
		}
		for(nd = 0; isdigit(c); c = xxgetc(), nd++)
		    YYTEXT_PUSH(c, yyp);
		if (nd == 0) return ERROR;
	    }
	    break;
	}
	if (c == 'E' || c == 'e') {
	    if (seenexp)
		break;
	    seenexp = 1;
	    seendot = seendot == 1 ? seendot : 2;
	    YYTEXT_PUSH(c, yyp);
	    c = xxgetc();
	    if (!isdigit(c) && c != '+' && c != '-') return ERROR;
	    if (c == '+' || c == '-') {
		YYTEXT_PUSH(c, yyp);
		c = xxgetc();
		if (!isdigit(c)) return ERROR;
	    }
	}
	if (c == '.') {
	    if (seendot)
		break;
	    seendot = 1;
	}
	YYTEXT_PUSH(c, yyp);
	last = c;
    }
    YYTEXT_PUSH('\0', yyp);
    /* Make certain that things are okay. */
    if(c == 'L') {
	double a = R_atof(yytext);
	int b = (int) a;
	/* We are asked to create an integer via the L, so we check that the
	   double and int values are the same. If not, this is a problem and we
	   will not lose information and so use the numeric value.
	*/
	if(a != (double) b) {
	    if(GenerateCode) {
		if(seendot == 1 && seenexp == 0)
		    warning(_("integer literal %sL contains decimal; using numeric value"), yytext);
		else
		    warning(_("non-integer value %s qualified with L; using numeric value"), yytext);
	    }
	    asNumeric = 1;
	    seenexp = 1;
	}
    }

    if(c == 'i') {
	yylval = GenerateCode ? mkComplex(yytext) : R_NilValue;
    } else if(c == 'L' && asNumeric == 0) {
	if(GenerateCode && seendot == 1 && seenexp == 0)
	    warning(_("integer literal %sL contains unnecessary decimal point"), yytext);
	yylval = GenerateCode ? mkInt(yytext) : R_NilValue;
#if 0  /* do this to make 123 integer not double */
    } else if(!(seendot || seenexp)) {
	if(c != 'L') xxungetc(c);
	if (GenerateCode) {
	    double a = R_atof(yytext);
	    int b = (int) a;
	    yylval = (a != (double) b) ? mkFloat(yytext) : mkInt(yytext);
	} else yylval = R_NilValue;
#endif
    } else {
	if(c != 'L')
	    xxungetc(c);
	yylval = GenerateCode ? mkFloat(yytext) : R_NilValue;
    }

    PROTECT(yylval);
    return NUM_CONST;
}

/* Strings may contain the standard ANSI escapes and octal */
/* specifications of the form \o, \oo or \ooo, where 'o' */
/* is an octal digit. */


#define STEXT_PUSH(c) do {                  \
	unsigned int nc = bp - stext;       \
	if (nc >= nstext - 1) {             \
	    char *old = stext;              \
	    nstext *= 2;                    \
<<<<<<< HEAD
	    stext = malloc(nstext);         \
=======
	    stext = CXXRSCAST(char*, malloc(nstext));         \
>>>>>>> e3ceeaa2
	    if(!stext) error(_("unable to allocate buffer for long string at line %d"), ParseState.xxlineno);\
	    memmove(stext, old, nc);        \
	    if(old != st0) free(old);	    \
	    bp = stext+nc; }		    \
	*bp++ = (c);                        \
} while(0)


/* The idea here is that if a string contains \u escapes that are not
   valid in the current locale, we should switch to UTF-8 for that
   string.  Needs Unicode wide-char support.
*/

#if defined(__APPLE_CC__)
/* This may not be 100% true (see the comment in rlocales.h),
   but it seems true in normal locales */
# define __STDC_ISO_10646__
#endif

#if defined(Win32) || defined(__STDC_ISO_10646__)
typedef wchar_t ucs_t;
# define mbcs_get_next2 mbcs_get_next
#else
typedef unsigned int ucs_t;
# define WC_NOT_UNICODE 
static int mbcs_get_next2(int c, ucs_t *wc)
{
    int i, res, clen = 1; char s[9];

    s[0] = c;
    /* This assumes (probably OK) that all MBCS embed ASCII as single-byte
       lead bytes, including control chars */
    if((unsigned int) c < 0x80) {
	*wc = (wchar_t) c;
	return 1;
    }
    if(utf8locale) {
	clen = utf8clen(c);
	for(i = 1; i < clen; i++) {
	    s[i] = xxgetc();
	    if(s[i] == R_EOF) error(_("EOF whilst reading MBCS char at line %d"), ParseState.xxlineno);
	}
<<<<<<< HEAD
=======
	s[clen] ='\0'; /* x86 Solaris requires this */
>>>>>>> e3ceeaa2
	res = mbtoucs(wc, s, clen);
	if(res == -1) error(_("invalid multibyte character in parser at line %d"), ParseState.xxlineno);
    } else {
	/* This is not necessarily correct for stateful MBCS */
	while(clen <= MB_CUR_MAX) {
	    res = mbtoucs(wc, s, clen);
	    if(res >= 0) break;
	    if(res == -1)
		error(_("invalid multibyte character in parser at line %d"), ParseState.xxlineno);
	    /* so res == -2 */
	    c = xxgetc();
	    if(c == R_EOF) error(_("EOF whilst reading MBCS char at line %d"), ParseState.xxlineno);
	    s[clen++] = c;
	} /* we've tried enough, so must be complete or invalid by now */
    }
    for(i = clen - 1; i > 0; i--) xxungetc(s[i]);
    return clen;
}
#endif

#define WTEXT_PUSH(c) do { if(wcnt < 10000) wcs[wcnt++] = c; } while(0)

static SEXP mkStringUTF8(const ucs_t *wcs, int cnt)
{
    SEXP t;
    int nb;

/* NB: cnt includes the terminator */
#ifdef Win32
    nb = cnt*4; /* UCS-2/UTF-16 so max 4 bytes per wchar_t */
#else
    nb = cnt*6;
#endif
    char s[nb];
    R_CheckStack();
    memset(s, 0, nb); /* safety */
#ifdef WC_NOT_UNICODE
    {
	char *ss;
	for(ss = s; *wcs; wcs++) ss += ucstoutf8(ss, *wcs);
    }
#else
    wcstoutf8(s, wcs, nb);
#endif
    PROTECT(t = allocVector(STRSXP, 1));
    SET_STRING_ELT(t, 0, mkCharCE(s, CE_UTF8));
    UNPROTECT(1);
    return t;
}

#define CTEXT_PUSH(c) do { \
	if (ct - currtext >= 1000) {memmove(currtext, currtext+100, 901); memmove(currtext, "... ", 4); ct -= 100;} \
	*ct++ = (c); \
} while(0)
#define CTEXT_POP() ct--


/* forSymbol is true when parsing backticked symbols */
static int StringValue(int c, Rboolean forSymbol)
{
    int quote = c;
    char currtext[1010], *ct = currtext;
    char st0[MAXELTSIZE];
    unsigned int nstext = MAXELTSIZE;
    char *stext = st0, *bp = st0;
    int wcnt = 0;
    ucs_t wcs[10001];
<<<<<<< HEAD
    Rboolean use_wcs = FALSE;
=======
    Rboolean oct_or_hex = FALSE, use_wcs = FALSE;
>>>>>>> e3ceeaa2

    while ((c = xxgetc()) != R_EOF && c != quote) {
	CTEXT_PUSH(c);
	if (c == '\n') {
	    xxungetc(c);
<<<<<<< HEAD
	    /* Fix by Mark Bravington to allow multiline strings
=======
	    /* Fix suggested by Mark Bravington to allow multiline strings
>>>>>>> e3ceeaa2
	     * by pretending we've seen a backslash. Was:
	     * return ERROR;
	     */
	    c = '\\';
	}
	if (c == '\\') {
	    c = xxgetc(); CTEXT_PUSH(c);
	    if ('0' <= c && c <= '7') {
		int octal = c - '0';
		if ('0' <= (c = xxgetc()) && c <= '7') {
		    CTEXT_PUSH(c);
		    octal = 8 * octal + c - '0';
		    if ('0' <= (c = xxgetc()) && c <= '7') {
			CTEXT_PUSH(c);
			octal = 8 * octal + c - '0';
		    } else {
			xxungetc(c);
			CTEXT_POP();
		    }
		} else {
		    xxungetc(c);
		    CTEXT_POP();
		}
		c = octal;
		oct_or_hex = TRUE;
	    }
	    else if(c == 'x') {
		int val = 0; int i, ext;
		for(i = 0; i < 2; i++) {
		    c = xxgetc(); CTEXT_PUSH(c);
		    if(c >= '0' && c <= '9') ext = c - '0';
		    else if (c >= 'A' && c <= 'F') ext = c - 'A' + 10;
		    else if (c >= 'a' && c <= 'f') ext = c - 'a' + 10;
		    else {
			xxungetc(c);
			CTEXT_POP();
			if (i == 0) { /* was just \x */
			    *ct = '\0';
			    errorcall(R_NilValue, _("'\\x' used without hex digits in character string starting \"%s\""), currtext);
			}
			break;
		    }
		    val = 16*val + ext;
		}
		c = val;
		oct_or_hex = TRUE;
	    }
	    else if(c == 'u') {
		unsigned int val = 0; int i, ext; 
		Rboolean delim = FALSE;

		if(forSymbol) 
		    error(_("\\uxxxx sequences not supported inside backticks (line %d)"), ParseState.xxlineno);
		if((c = xxgetc()) == '{') {
		    delim = TRUE;
		    CTEXT_PUSH(c);
		} else xxungetc(c);
		for(i = 0; i < 4; i++) {
		    c = xxgetc(); CTEXT_PUSH(c);
		    if(c >= '0' && c <= '9') ext = c - '0';
		    else if (c >= 'A' && c <= 'F') ext = c - 'A' + 10;
		    else if (c >= 'a' && c <= 'f') ext = c - 'a' + 10;
		    else {
			xxungetc(c);
			CTEXT_POP();
			if (i == 0) { /* was just \u */
			    *ct = '\0';
			    errorcall(R_NilValue, _("'\\u' used without hex digits in character string starting \"%s\""), currtext);
			}
			break;
		    }
		    val = 16*val + ext;
		}
		if(delim) {
		    if((c = xxgetc()) != '}')
			error(_("invalid \\u{xxxx} sequence (line %d)"),
			      ParseState.xxlineno);
		    else CTEXT_PUSH(c);
		}
		WTEXT_PUSH(val); /* this assumes wchar_t is Unicode */
		use_wcs = TRUE;
		continue;
	    }
	    else if(c == 'U') {
		unsigned int val = 0; int i, ext;
		Rboolean delim = FALSE;
		if(forSymbol) 
		    error(_("\\Uxxxxxxxx sequences not supported inside backticks (line %d)"), ParseState.xxlineno);
		if((c = xxgetc()) == '{') {
		    delim = TRUE;
		    CTEXT_PUSH(c);
		} else xxungetc(c);
		for(i = 0; i < 8; i++) {
		    c = xxgetc(); CTEXT_PUSH(c);
		    if(c >= '0' && c <= '9') ext = c - '0';
		    else if (c >= 'A' && c <= 'F') ext = c - 'A' + 10;
		    else if (c >= 'a' && c <= 'f') ext = c - 'a' + 10;
		    else {
			xxungetc(c);
			CTEXT_POP();
<<<<<<< HEAD
			if (i == 0) { /* was just \x */
			    if(GenerateCode && R_WarnEscapes) {
				have_warned++;
				warningcall(R_NilValue, _("\\U used without hex digits"));
			    }
			    val = 'U';
=======
			if (i == 0) { /* was just \U */
			    *ct = '\0';
			    errorcall(R_NilValue, _("'\\U' used without hex digits in character string starting \"%s\""), currtext);
>>>>>>> e3ceeaa2
			}
			break;
		    }
		    val = 16*val + ext;
		}
		if(delim) {
		    if((c = xxgetc()) != '}')
			error(_("invalid \\U{xxxxxxxx} sequence (line %d)"), ParseState.xxlineno);
		    else CTEXT_PUSH(c);
		}
		WTEXT_PUSH(val);
		use_wcs = TRUE;
		continue;
	    }
	    else {
		switch (c) {
		case 'a':
		    c = '\a';
		    break;
		case 'b':
		    c = '\b';
		    break;
		case 'f':
		    c = '\f';
		    break;
		case 'n':
		    c = '\n';
		    break;
		case 'r':
		    c = '\r';
		    break;
		case 't':
		    c = '\t';
		    break;
		case 'v':
		    c = '\v';
		    break;
		case '\\':
		    c = '\\';
		    break;
		case '"':
		case '\'':
		case ' ':
		case '\n':
		    break;
		default:
		    *ct = '\0';
		    errorcall(R_NilValue, _("'\\%c' is an unrecognized escape in character string starting \"%s\""), c, currtext);
		}
	    }
	} else if(mbcslocale) {
	    int i, clen;
	    ucs_t wc;
	    clen = mbcs_get_next2(c, &wc);
	    WTEXT_PUSH(wc);
	    for(i = 0; i < clen - 1; i++){
		STEXT_PUSH(c);
		c = xxgetc();
		if (c == R_EOF) break;
		CTEXT_PUSH(c);
		if (c == '\n') {
		    xxungetc(c); CTEXT_POP();
		    c = '\\';
		}
	    }
<<<<<<< HEAD
	} else if(mbcslocale) {
	    int i, clen;
	    ucs_t wc;
	    clen = mbcs_get_next2(c, &wc);
	    WTEXT_PUSH(wc);
	    for(i = 0; i < clen - 1; i++){
		STEXT_PUSH(c);
		c = xxgetc();
		if (c == R_EOF) break;
		CTEXT_PUSH(c);
		if (c == '\n') {
		    xxungetc(c); CTEXT_POP();
		    c = '\\';
		}
	    }
=======
>>>>>>> e3ceeaa2
	    if (c == R_EOF) break;
	    STEXT_PUSH(c);
	    continue;
	}
	STEXT_PUSH(c);
	if ((unsigned int) c < 0x80) WTEXT_PUSH(c);
	else { /* have an 8-bit char in the current encoding */
#ifdef WC_NOT_UNICODE
	    ucs_t wc;
	    char s[2] = " ";
	    s[0] = c;
	    mbtoucs(&wc, s, 2);
#else
	    wchar_t wc;
	    char s[2] = " ";
	    s[0] = c;
	    mbrtowc(&wc, s, 2, NULL);
#endif
	    WTEXT_PUSH(wc);
	}
    }
    STEXT_PUSH('\0');
    WTEXT_PUSH(0);
    if (c == R_EOF) {
        if(stext != st0) free(stext);
        PROTECT(yylval = R_NilValue);
    	return INCOMPLETE_STRING;
    }
    if(forSymbol) {
	PROTECT(yylval = install(stext));
	if(stext != st0) free(stext);
	return SYMBOL;
    } else {
	if(use_wcs) {
<<<<<<< HEAD
=======
	    if(oct_or_hex)
		error(_("mixing Unicode and octal/hex escapes in a string is not allowed"));
>>>>>>> e3ceeaa2
	    if(wcnt < 10000)
		PROTECT(yylval = mkStringUTF8(wcs, wcnt)); /* include terminator */
	    else
		error(_("string at line %d containing Unicode escapes not in this locale\nis too long (max 10000 chars)"), ParseState.xxlineno);
	} else
<<<<<<< HEAD
	    PROTECT(yylval = mkString2(stext,  bp - stext - 1));
=======
	    PROTECT(yylval = mkString2(stext,  bp - stext - 1, oct_or_hex));
>>>>>>> e3ceeaa2
	if(stext != st0) free(stext);
	return STR_CONST;
    }
}

static int SpecialValue(int c)
{
    DECLARE_YYTEXT_BUFP(yyp);
    YYTEXT_PUSH(c, yyp);
    while ((c = xxgetc()) != R_EOF && c != '%') {
	if (c == '\n') {
	    xxungetc(c);
	    return ERROR;
	}
	YYTEXT_PUSH(c, yyp);
    }
    if (c == '%')
	YYTEXT_PUSH(c, yyp);
    YYTEXT_PUSH('\0', yyp);
    yylval = install(yytext);
    return SPECIAL;
}

/* return 1 if name is a valid name 0 otherwise */
int isValidName(const char *name)
{
    const char *p = name;
    int i;

    if(mbcslocale) {
	/* the only way to establish which chars are alpha etc is to
	   use the wchar variants */
	int n = strlen(name), used;
	wchar_t wc;
	used = Mbrtowc(&wc, p, n, NULL); p += used; n -= used;
	if(used == 0) return 0;
	if (wc != L'.' && !iswalpha(wc) ) return 0;
	if (wc == L'.') {
	    /* We don't care about other than ASCII digits */
	    if(isdigit(0xff & (int)*p)) return 0;
	    /* Mbrtowc(&wc, p, n, NULL); if(iswdigit(wc)) return 0; */
	}
	while((used = Mbrtowc(&wc, p, n, NULL))) {
	    if (!(iswalnum(wc) || wc == L'.' || wc == L'_')) break;
	    p += used; n -= used;
	}
	if (*p != '\0') return 0;
    } else {
	int c = 0xff & *p++;
	if (c != '.' && !isalpha(c) ) return 0;
	if (c == '.' && isdigit(0xff & (int)*p)) return 0;
	while ( c = 0xff & *p++, (isalnum(c) || c == '.' || c == '_') ) ;
	if (c != '\0') return 0;
    }

    if (strcmp(name, "...") == 0) return 1;

    for (i = 0; keywords[i].name != NULL; i++)
	if (strcmp(keywords[i].name, name) == 0) return 0;

    return 1;
}


static int SymbolValue(int c)
{
    int kw;
    DECLARE_YYTEXT_BUFP(yyp);
    if(mbcslocale) {
	wchar_t wc; int i, clen;
	clen = mbcs_get_next(c, &wc);
	while(1) {
	    /* at this point we have seen one char, so push its bytes
	       and get one more */
	    for(i = 0; i < clen; i++) {
		YYTEXT_PUSH(c, yyp);
		c = xxgetc();
	    }
	    if(c == R_EOF) break;
	    if(c == '.' || c == '_') {
		clen = 1;
		continue;
	    }
	    clen = mbcs_get_next(c, &wc);
	    if(!iswalnum(wc)) break;
	}
    } else
	do {
	    YYTEXT_PUSH(c, yyp);
	} while ((c = xxgetc()) != R_EOF &&
		 (isalnum(c) || c == '.' || c == '_'));
    xxungetc(c);
    YYTEXT_PUSH('\0', yyp);
<<<<<<< HEAD
    if ((kw = KeywordLookup(yytext))) {
	if ( kw == FUNCTION ) {
	    if (FunctionLevel >= MAXNEST)
		error(_("functions nested too deeply in source code at line %d"), ParseState.xxlineno);
	    if ( FunctionLevel++ == 0 && GenerateCode) {
		strcpy((char *)FunctionSource, "function");
		SourcePtr = FunctionSource + 8;
	    }
	    FunctionStart[FunctionLevel] = SourcePtr - 8;
#if 0
	    printf("%d,%d\n", SourcePtr - FunctionSource, FunctionLevel);
#endif
	}
=======
    if ((kw = KeywordLookup(yytext))) 
>>>>>>> e3ceeaa2
	return kw;
    
    PROTECT(yylval = install(yytext));
    return SYMBOL;
}

static void setParseFilename(SEXP newname) {
<<<<<<< HEAD
=======
    SEXP class_sv;
    
>>>>>>> e3ceeaa2
    if (isEnvironment(ParseState.SrcFile)) {
    	SEXP oldname = findVar(install("filename"), ParseState.SrcFile);
    	if (isString(oldname) && length(oldname) > 0 &&
    	    strcmp(CHAR(STRING_ELT(oldname, 0)),
    	           CHAR(STRING_ELT(newname, 0))) == 0) return;
<<<<<<< HEAD
    }
    REPROTECT(ParseState.SrcFile = NewEnvironment(R_NilValue, R_NilValue, R_EmptyEnv), ParseState.SrcFileProt);
    
    defineVar(install("filename"), newname, ParseState.SrcFile);
    setAttrib(ParseState.SrcFile, R_ClassSymbol, mkString("srcfile"));
=======
	REPROTECT(ParseState.SrcFile = NewEnvironment(R_NilValue, R_NilValue, R_EmptyEnv), ParseState.SrcFileProt);
	defineVar(install("filename"), newname, ParseState.SrcFile);
    }
    if (ParseState.keepSrcRefs) {
	defineVar(install("original"), ParseState.Original, ParseState.SrcFile);

        PROTECT(class_sv = allocVector(STRSXP, 2));
        SET_STRING_ELT(class_sv, 0, mkChar("srcfilealias"));
        SET_STRING_ELT(class_sv, 1, mkChar("srcfile"));
	setAttrib(ParseState.SrcFile, R_ClassSymbol, class_sv);
        UNPROTECT(1);
    } 
>>>>>>> e3ceeaa2
    UNPROTECT_PTR(newname);
}

static int processLineDirective()
{
    int c, tok, linenumber;
    c = SkipSpace();
    if (!isdigit(c)) return(c);
    tok = NumericValue(c);
    linenumber = atoi(yytext);
    c = SkipSpace();
    if (c == '"') 
	tok = StringValue(c, FALSE);
<<<<<<< HEAD
=======
    else
    	xxungetc(c);
>>>>>>> e3ceeaa2
    if (tok == STR_CONST) 
	setParseFilename(yylval);
    while ((c = xxgetc()) != '\n' && c != R_EOF) /* skip */ ;
    ParseState.xxlineno = linenumber;
<<<<<<< HEAD
=======
    /* we don't change xxparseno here:  it counts parsed lines, not official lines */
>>>>>>> e3ceeaa2
    R_ParseContext[R_ParseContextLast] = '\0';  /* Context report shouldn't show the directive */
    return(c);
}

/* Split the input stream into tokens. */
/* This is the lowest of the parsing levels. */

static int token(void)
{
    int c;
    wchar_t wc;

    if (SavedToken) {
	c = SavedToken;
	yylval = SavedLval;
	SavedLval = R_NilValue;
	SavedToken = 0;
	yylloc.first_line = xxlinesave;
	yylloc.first_column = xxcolsave;
	yylloc.first_byte = xxbytesave;
<<<<<<< HEAD
=======
	yylloc.first_parsed = xxparsesave;
>>>>>>> e3ceeaa2
	return c;
    }
    xxcharsave = xxcharcount; /* want to be able to go back one token */

    c = SkipSpace();
    if (c == '#') c = SkipComment();

    yylloc.first_line = ParseState.xxlineno;
    yylloc.first_column = ParseState.xxcolno;
    yylloc.first_byte = ParseState.xxbyteno;
<<<<<<< HEAD
=======
    yylloc.first_parsed = ParseState.xxparseno;
>>>>>>> e3ceeaa2

    if (c == R_EOF) return END_OF_INPUT;

    /* Either digits or symbols can start with a "." */
    /* so we need to decide which it is and jump to  */
    /* the correct spot. */

    if (c == '.' && typeofnext() >= 2) goto symbol;

    /* literal numbers */

    if (c == '.') return NumericValue(c);
    /* We don't care about other than ASCII digits */
    if (isdigit(c)) return NumericValue(c);

    /* literal strings */

    if (c == '\"' || c == '\'')
	return StringValue(c, FALSE);

    /* special functions */

    if (c == '%')
	return SpecialValue(c);

    /* functions, constants and variables */

    if (c == '`')
	return StringValue(c, TRUE);
 symbol:

    if (c == '.') return SymbolValue(c);
    if(mbcslocale) {
	mbcs_get_next(c, &wc);
	if (iswalpha(wc)) return SymbolValue(c);
    } else
	if (isalpha(c)) return SymbolValue(c);

    /* compound tokens */

    switch (c) {
    case '<':
	if (nextchar('=')) {
	    yylval = install("<=");
	    return LE;
	}
	if (nextchar('-')) {
	    yylval = install("<-");
	    return LEFT_ASSIGN;
	}
	if (nextchar('<')) {
	    if (nextchar('-')) {
		yylval = install("<<-");
		return LEFT_ASSIGN;
	    }
	    else
		return ERROR;
	}
	yylval = install("<");
	return LT;
    case '-':
	if (nextchar('>')) {
	    if (nextchar('>')) {
		yylval = install("<<-");
		return RIGHT_ASSIGN;
	    }
	    else {
		yylval = install("<-");
		return RIGHT_ASSIGN;
	    }
	}
	yylval = install("-");
	return '-';
    case '>':
	if (nextchar('=')) {
	    yylval = install(">=");
	    return GE;
	}
	yylval = install(">");
	return GT;
    case '!':
	if (nextchar('=')) {
	    yylval = install("!=");
	    return NE;
	}
	yylval = install("!");
	return '!';
    case '=':
	if (nextchar('=')) {
	    yylval = install("==");
	    return EQ;
	}
	yylval = install("=");
	return EQ_ASSIGN;
    case ':':
	if (nextchar(':')) {
	    if (nextchar(':')) {
		yylval = install(":::");
		return NS_GET_INT;
	    }
	    else {
		yylval = install("::");
		return NS_GET;
	    }
	}
	if (nextchar('=')) {
	    yylval = install(":=");
	    return LEFT_ASSIGN;
	}
	yylval = install(":");
	return ':';
    case '&':
	if (nextchar('&')) {
	    yylval = install("&&");
	    return AND2;
	}
	yylval = install("&");
	return AND;
    case '|':
	if (nextchar('|')) {
	    yylval = install("||");
	    return OR2;
	}
	yylval = install("|");
	return OR;
    case LBRACE:
	yylval = install("{");
	return c;
    case RBRACE:
	return c;
    case '(':
	yylval = install("(");
	return c;
    case ')':
	return c;
    case '[':
	if (nextchar('[')) {
	    yylval = install("[[");
	    return LBB;
	}
	yylval = install("[");
	return c;
    case ']':
	return c;
    case '?':
	strcpy(yytext, "?");
	yylval = install(yytext);
	return c;
    case '*':
	/* Replace ** by ^.  This has been here since 1998, but is
	   undocumented (at least in the obvious places).  It is in
	   the index of the Blue Book with a reference to p. 431, the
	   help for 'Deprecated'.  S-PLUS 6.2 still allowed this, so
	   presumably it was for compatibility with S. */
	if (nextchar('*'))
	    c='^';
	yytext[0] = c;
	yytext[1] = '\0';
	yylval = install(yytext);
	return c;
    case '+':
    case '/':
    case '^':
    case '~':
    case '$':
    case '@':
	yytext[0] = c;
	yytext[1] = '\0';
	yylval = install(yytext);
	return c;
    default:
	return c;
    }
}

static void setlastloc(void)
{
    yylloc.last_line = ParseState.xxlineno;
    yylloc.last_column = ParseState.xxcolno;
    yylloc.last_byte = ParseState.xxbyteno;
<<<<<<< HEAD
=======
    yylloc.last_parsed = ParseState.xxparseno;
>>>>>>> e3ceeaa2
}

static int yylex(void)
{
    int tok;

 again:

    tok = token();

    /* Newlines must be handled in a context */
    /* sensitive way.  The following block of */
    /* deals directly with newlines in the */
    /* body of "if" statements. */

    if (tok == '\n') {

	if (EatLines || *contextp == '[' || *contextp == '(')
	    goto again;

	/* The essence of this is that in the body of */
	/* an "if", any newline must be checked to */
	/* see if it is followed by an "else". */
	/* such newlines are discarded. */

	if (*contextp == 'i') {

	    /* Find the next non-newline token */

	    while(tok == '\n')
		tok = token();

	    /* If we encounter "}", ")" or "]" then */
	    /* we know that all immediately preceding */
	    /* "if" bodies have been terminated. */
	    /* The corresponding "i" values are */
	    /* popped off the context stack. */

	    if (tok == RBRACE || tok == ')' || tok == ']' ) {
		while (*contextp == 'i')
		    ifpop();
		*contextp-- = 0;
		setlastloc();
		return tok;
	    }

	    /* When a "," is encountered, it terminates */
	    /* just the immediately preceding "if" body */
	    /* so we pop just a single "i" of the */
	    /* context stack. */

	    if (tok == ',') {
		ifpop();
		setlastloc();
		return tok;
	    }

	    /* Tricky! If we find an "else" we must */
	    /* ignore the preceding newline.  Any other */
	    /* token means that we must return the newline */
	    /* to terminate the "if" and "push back" that */
	    /* token so that we will obtain it on the next */
	    /* call to token.  In either case sensitivity */
	    /* is lost, so we pop the "i" from the context */
	    /* stack. */

	    if(tok == ELSE) {
		EatLines = 1;
		ifpop();
		setlastloc();
		return ELSE;
	    }
	    else {
		ifpop();
		SavedToken = tok;
		xxlinesave = yylloc.first_line;
		xxcolsave  = yylloc.first_column;
		xxbytesave = yylloc.first_byte;
<<<<<<< HEAD
=======
		xxparsesave = yylloc.first_parsed;
>>>>>>> e3ceeaa2
		SavedLval = yylval;
		setlastloc();
		return '\n';
	    }
	}
	else {
	    setlastloc();
	    return '\n';
	}
    }

    /* Additional context sensitivities */

    switch(tok) {

	/* Any newlines immediately following the */
	/* the following tokens are discarded. The */
	/* expressions are clearly incomplete. */

    case '+':
    case '-':
    case '*':
    case '/':
    case '^':
    case LT:
    case LE:
    case GE:
    case GT:
    case EQ:
    case NE:
    case OR:
    case AND:
    case OR2:
    case AND2:
    case SPECIAL:
    case FUNCTION:
    case WHILE:
    case REPEAT:
    case FOR:
    case IN:
    case '?':
    case '!':
    case '=':
    case ':':
    case '~':
    case '$':
    case '@':
    case LEFT_ASSIGN:
    case RIGHT_ASSIGN:
    case EQ_ASSIGN:
	EatLines = 1;
	break;

	/* Push any "if" statements found and */
	/* discard any immediately following newlines. */

    case IF:
	IfPush();
	EatLines = 1;
	break;

	/* Terminate any immediately preceding "if" */
	/* statements and discard any immediately */
	/* following newlines. */

    case ELSE:
	ifpop();
	EatLines = 1;
	break;

	/* These tokens terminate any immediately */
	/* preceding "if" statements. */

    case ';':
    case ',':
	ifpop();
	break;

	/* Any newlines following these tokens can */
	/* indicate the end of an expression. */

    case SYMBOL:
    case STR_CONST:
    case NUM_CONST:
    case NULL_CONST:
    case NEXT:
    case BREAK:
	EatLines = 0;
	break;

	/* Handle brackets, braces and parentheses */

    case LBB:
	if(contextp - contextstack >= CONTEXTSTACK_SIZE - 1)
	    error(_("contextstack overflow at line %d"), ParseState.xxlineno);
	*++contextp = '[';
	*++contextp = '[';
	break;

    case '[':
	if(contextp - contextstack >= CONTEXTSTACK_SIZE)
	    error(_("contextstack overflow at line %d"), ParseState.xxlineno);
	*++contextp = tok;
	break;

    case LBRACE:
	if(contextp - contextstack >= CONTEXTSTACK_SIZE)
	    error(_("contextstack overflow at line %d"), ParseState.xxlineno);
	*++contextp = tok;
	EatLines = 1;
	break;

    case '(':
	if(contextp - contextstack >= CONTEXTSTACK_SIZE)
	    error(_("contextstack overflow at line %d"), ParseState.xxlineno);
	*++contextp = tok;
	break;

    case ']':
	while (*contextp == 'i')
	    ifpop();
	*contextp-- = 0;
	EatLines = 0;
	break;

    case RBRACE:
	while (*contextp == 'i')
	    ifpop();
	*contextp-- = 0;
	break;

    case ')':
	while (*contextp == 'i')
	    ifpop();
	*contextp-- = 0;
	EatLines = 0;
	break;

    }
    setlastloc();
    return tok;
}<|MERGE_RESOLUTION|>--- conflicted
+++ resolved
@@ -67,12 +67,9 @@
   int last_line;
   int last_column;
   int last_byte;
-<<<<<<< HEAD
-=======
   
   int first_parsed;
   int last_parsed;
->>>>>>> e3ceeaa2
 } yyltype;
 
 # define YYLTYPE yyltype
@@ -86,11 +83,8 @@
 	  (Current).last_line    = YYRHSLOC (Rhs, N).last_line;		\
 	  (Current).last_column  = YYRHSLOC (Rhs, N).last_column;	\
 	  (Current).last_byte    = YYRHSLOC (Rhs, N).last_byte;		\
-<<<<<<< HEAD
-=======
 	  (Current).first_parsed = YYRHSLOC (Rhs, 1).first_parsed;      \
 	  (Current).last_parsed  = YYRHSLOC (Rhs, N).last_parsed;	\
->>>>>>> e3ceeaa2
 	}								\
       else								\
 	{								\
@@ -100,11 +94,8 @@
 	    YYRHSLOC (Rhs, 0).last_column;				\
 	  (Current).first_byte   = (Current).last_byte =		\
 	    YYRHSLOC (Rhs, 0).last_byte;				\
-<<<<<<< HEAD
-=======
 	  (Current).first_parsed = (Current).last_parsed =		\
 	    YYRHSLOC (Rhs, 0).last_parsed;				\
->>>>>>> e3ceeaa2
 	}								\
     while (YYID (0))
 
@@ -142,11 +133,7 @@
 static int	xxgetc();
 static int	xxungetc(int);
 static int	xxcharcount, xxcharsave;
-<<<<<<< HEAD
-static int	xxlinesave, xxbytesave, xxcolsave;
-=======
 static int	xxlinesave, xxbytesave, xxcolsave, xxparsesave;
->>>>>>> e3ceeaa2
 
 static SEXP	SrcRefs = NULL;
 static SrcRefState ParseState;
@@ -198,19 +185,6 @@
     return clen;
 }
 
-<<<<<<< HEAD
-/* Handle function source */
-
-#define MAXFUNSIZE 131072
-#define MAXNEST       265
-
-static unsigned char FunctionSource[MAXFUNSIZE];
-static unsigned char *FunctionStart[MAXNEST], *SourcePtr;
-static int FunctionLevel = 0;
-static int KeepSource;
-
-=======
->>>>>>> e3ceeaa2
 /* Soon to be defunct entry points */
 
 void		R_SetInput(int);
@@ -427,10 +401,7 @@
 static int prevlines[PUSHBACK_BUFSIZE];
 static int prevcols[PUSHBACK_BUFSIZE];
 static int prevbytes[PUSHBACK_BUFSIZE];
-<<<<<<< HEAD
-=======
 static int prevparse[PUSHBACK_BUFSIZE];
->>>>>>> e3ceeaa2
 
 static int xxgetc(void)
 {
@@ -438,13 +409,6 @@
 
     if(npush) c = pushback[--npush]; else  c = ptr_getc();
 
-<<<<<<< HEAD
-    prevpos = (prevpos + 1) % PUSHBACK_BUFSIZE;
-    prevcols[prevpos] = ParseState.xxcolno;
-    prevbytes[prevpos] = ParseState.xxbyteno;
-    prevlines[prevpos] = ParseState.xxlineno;    
-    
-=======
     oldpos = prevpos;
     prevpos = (prevpos + 1) % PUSHBACK_BUFSIZE;
     prevbytes[prevpos] = ParseState.xxbyteno;
@@ -458,7 +422,6 @@
     } else 
     	prevcols[prevpos] = ParseState.xxcolno;
     	
->>>>>>> e3ceeaa2
     if (c == EOF) {
 	EndOfFile = 1;
 	return R_EOF;
@@ -470,29 +433,10 @@
 	ParseState.xxlineno += 1;
 	ParseState.xxcolno = 0;
     	ParseState.xxbyteno = 0;
-<<<<<<< HEAD
-    } else {
-        ParseState.xxcolno++;
-    	ParseState.xxbyteno++;
-    }
-    /* only advance column for 1st byte in UTF-8 */
-    if (0x80 <= (unsigned char)c && (unsigned char)c <= 0xBF && known_to_be_utf8) 
-    	ParseState.xxcolno--;
-
-    if (c == '\t') ParseState.xxcolno = ((ParseState.xxcolno + 7) & ~7);
-    
-    R_ParseContextLine = ParseState.xxlineno;    
-
-    if ( KeepSource && GenerateCode && FunctionLevel > 0 ) {
-	if(SourcePtr <  FunctionSource + MAXFUNSIZE)
-	    *SourcePtr++ = c;
-	else  error(_("function is too long to keep source (at line %d)"), ParseState.xxlineno);
-=======
     	ParseState.xxparseno += 1;
     } else {
         ParseState.xxcolno++;
     	ParseState.xxbyteno++;
->>>>>>> e3ceeaa2
     }
 
     if (c == '\t') ParseState.xxcolno = ((ParseState.xxcolno + 7) & ~7);
@@ -511,20 +455,12 @@
     ParseState.xxlineno = prevlines[prevpos];
     ParseState.xxbyteno = prevbytes[prevpos];
     ParseState.xxcolno  = prevcols[prevpos];
-<<<<<<< HEAD
-    prevpos = (prevpos + PUSHBACK_BUFSIZE - 1) % PUSHBACK_BUFSIZE;
-
-    R_ParseContextLine = ParseState.xxlineno;
-    if ( KeepSource && GenerateCode && FunctionLevel > 0 )
-	SourcePtr--;
-=======
     ParseState.xxparseno = prevparse[prevpos];
     
     prevpos = (prevpos + PUSHBACK_BUFSIZE - 1) % PUSHBACK_BUFSIZE;
 
     R_ParseContextLine = ParseState.xxlineno;
 
->>>>>>> e3ceeaa2
     xxcharcount--;
     R_ParseContext[R_ParseContextLast] = '\0';
     /* precaution as to how % is implemented for < 0 numbers */
@@ -540,22 +476,15 @@
 {
     SEXP val;
 
-<<<<<<< HEAD
-    PROTECT(val = allocVector(INTSXP, 6));
-=======
     PROTECT(val = allocVector(INTSXP, 8));
->>>>>>> e3ceeaa2
     INTEGER(val)[0] = lloc->first_line;
     INTEGER(val)[1] = lloc->first_byte;
     INTEGER(val)[2] = lloc->last_line;
     INTEGER(val)[3] = lloc->last_byte;
     INTEGER(val)[4] = lloc->first_column;
     INTEGER(val)[5] = lloc->last_column;
-<<<<<<< HEAD
-=======
     INTEGER(val)[6] = lloc->first_parsed;
     INTEGER(val)[7] = lloc->last_parsed;
->>>>>>> e3ceeaa2
     setAttrib(val, R_SrcfileSymbol, srcfile);
     setAttrib(val, R_ClassSymbol, mkString("srcref"));
     UNPROTECT(1);
@@ -938,58 +867,6 @@
     SEXP ans, srcref;
 
     if (GenerateCode) {
-<<<<<<< HEAD
-	if (!KeepSource)
-	    PROTECT(source = R_NilValue);
-	else {
-	    unsigned char *p, *p0, *end;
-	    int lines = 0, nc;
-
-	    /*  If the function ends with an endline comment,  e.g.
-
-		function()
-		    print("Hey") # This comment
-
-		we need some special handling to keep it from getting
-		chopped off. Normally, we will have read one token too
-		far, which is what xxcharcount and xxcharsave keeps
-		track of.
-
-	    */
-	    end = SourcePtr - (xxcharcount - xxcharsave);
-	    /* FIXME: this should be whitespace */
-	    for (p = end ; p < SourcePtr && (*p == ' ' || *p == '\t') ; p++)
-		;
-	    if (*p == '#') {
-		while (p < SourcePtr && *p != '\n')
-		    p++;
-		end = p;
-	    }
-
-	    for (p = FunctionStart[FunctionLevel]; p < end ; p++)
-		if (*p == '\n') lines++;
-	    if ( *(end - 1) != '\n' ) lines++;
-	    PROTECT(source = allocVector(STRSXP, lines));
-	    p0 = FunctionStart[FunctionLevel];
-	    lines = 0;
-	    for (p = FunctionStart[FunctionLevel]; p < end ; p++)
-		if (*p == '\n' || p == end - 1) {
-		    cetype_t enc = CE_NATIVE;
-		    nc = p - p0;
-		    if (*p != '\n') nc++;
-		    if(known_to_be_latin1) enc = CE_LATIN1;
-		    else if(known_to_be_utf8) enc = CE_UTF8;
-		    SET_STRING_ELT(source, lines++,
-				   mkCharLenCE((char *)p0, nc, enc));
-		    p0 = p + 1;
-		}
-	    /* PrintValue(source); */
-	}
-	PROTECT(ans = lang4(fname, CDR(formals), body, source));
-	UNPROTECT_PTR(source);
-    }
-    else
-=======
     	if (ParseState.keepSrcRefs) {
     	    srcref = makeSrcref(lloc, ParseState.SrcFile);
     	    ParseState.didAttach = TRUE;
@@ -997,7 +874,6 @@
     	    srcref = R_NilValue;
 	PROTECT(ans = lang4(fname, CDR(formals), body, srcref));
     } else
->>>>>>> e3ceeaa2
 	PROTECT(ans = R_NilValue);
     UNPROTECT_PTR(body);
     UNPROTECT_PTR(formals);
@@ -1067,11 +943,7 @@
 	if (ParseState.keepSrcRefs) {
 	    PROTECT(prevSrcrefs = getAttrib(a2, R_SrcrefSymbol));
 	    REPROTECT(SrcRefs = Insert(SrcRefs, makeSrcref(lloc, ParseState.SrcFile)), srindex);
-<<<<<<< HEAD
-	    PROTECT(anslist = attachSrcrefs(a2, ParseState.SrcFile));
-=======
 	    PROTECT(anslist = attachSrcrefs(a2));
->>>>>>> e3ceeaa2
 	    REPROTECT(SrcRefs = prevSrcrefs, srindex);
 	    /* SrcRefs got NAMED by being an attribute... */
 	    SET_NAMED(SrcRefs, 0);
@@ -1190,12 +1062,7 @@
  *
  *
  *	SEXP R_Parse1File(FILE *fp, int gencode, ParseStatus *status, Rboolean first)
-<<<<<<< HEAD
- *
- *	SEXP R_Parse1Buffer(IoBuffer *buffer, int gencode, ParseStatus *status, Rboolean first)
-=======
  *   (used for R_ReplFile in main.c)
->>>>>>> e3ceeaa2
  *
  *	SEXP R_Parse1Buffer(IoBuffer *buffer, int gencode, ParseStatus *status, Rboolean first)
  *   (used for ReplIteration and R_ReplDLLdo1 in main.c)
@@ -1237,12 +1104,6 @@
 void R_InitSrcRefState(SrcRefState *state)
 {
     state->keepSrcRefs = FALSE;
-<<<<<<< HEAD
-    PROTECT_WITH_INDEX(state->SrcFile = R_NilValue, &(state->SrcFileProt));
-    state->xxlineno = 1;
-    state->xxcolno = 0;
-    state->xxbyteno = 0;
-=======
     state->didAttach = FALSE;
     PROTECT_WITH_INDEX(state->SrcFile = R_NilValue, &(state->SrcFileProt));
     PROTECT_WITH_INDEX(state->Original = R_NilValue, &(state->OriginalProt));
@@ -1250,16 +1111,12 @@
     state->xxcolno = 0;
     state->xxbyteno = 0;
     state->xxparseno = 1;
->>>>>>> e3ceeaa2
 }
 
 void R_FinalizeSrcRefState(SrcRefState *state)
 {
     UNPROTECT_PTR(state->SrcFile);
-<<<<<<< HEAD
-=======
     UNPROTECT_PTR(state->Original);
->>>>>>> e3ceeaa2
 }
 
 static void UseSrcRefState(SrcRefState *state)
@@ -1267,18 +1124,12 @@
     if (state) {
 	ParseState.keepSrcRefs = state->keepSrcRefs;
 	ParseState.SrcFile = state->SrcFile;
-<<<<<<< HEAD
-=======
 	ParseState.Original = state->Original;
->>>>>>> e3ceeaa2
 	ParseState.SrcFileProt = state->SrcFileProt;
 	ParseState.xxlineno = state->xxlineno;
 	ParseState.xxcolno = state->xxcolno;
 	ParseState.xxbyteno = state->xxbyteno;
-<<<<<<< HEAD
-=======
 	ParseState.xxparseno = state->xxparseno;
->>>>>>> e3ceeaa2
     } else 
     	R_InitSrcRefState(&ParseState);
 }
@@ -1288,18 +1139,12 @@
     if (state) {
 	state->keepSrcRefs = ParseState.keepSrcRefs;
 	state->SrcFile = ParseState.SrcFile;
-<<<<<<< HEAD
-=======
 	state->Original = ParseState.Original;
->>>>>>> e3ceeaa2
 	state->SrcFileProt = ParseState.SrcFileProt;
 	state->xxlineno = ParseState.xxlineno;
 	state->xxcolno = ParseState.xxcolno;
 	state->xxbyteno = ParseState.xxbyteno;
-<<<<<<< HEAD
-=======
 	state->xxparseno = ParseState.xxparseno;
->>>>>>> e3ceeaa2
     } else 
     	R_FinalizeSrcRefState(&ParseState);
 }
@@ -1375,11 +1220,8 @@
 
 /* Used only in main.c */
 attribute_hidden
-SEXP R_Parse1Buffer(IoBuffer *buffer, int gencode, ParseStatus *status, SrcRefState *state)
-{
-<<<<<<< HEAD
-    UseSrcRefState(state);
-=======
+SEXP R_Parse1Buffer(IoBuffer *buffer, int gencode, ParseStatus *status)
+{
     Rboolean keepSource = FALSE; 
     R_InitSrcRefState(&ParseState);
     if (gencode) {
@@ -1391,16 +1233,12 @@
 	    PROTECT_WITH_INDEX(SrcRefs = NewList(), &srindex);
 	}
     }
->>>>>>> e3ceeaa2
     ParseInit();
     ParseContextInit();
     GenerateCode = gencode;
     iob = buffer;
     ptr_getc = buffer_getc;
     R_Parse1(status);
-<<<<<<< HEAD
-    PutSrcRefState(state);
-=======
     if (gencode && keepSource) {
     	if (ParseState.didAttach) {
    	    int buflen = buffer->read_offset;
@@ -1422,7 +1260,6 @@
 	UNPROTECT_PTR(SrcRefs);
     }
     R_FinalizeSrcRefState(&ParseState);
->>>>>>> e3ceeaa2
     return Rf_currentExpression();
 }
 
@@ -1446,11 +1283,8 @@
     PROTECT(t = NewList());
 
     REPROTECT(ParseState.SrcFile = srcfile, ParseState.SrcFileProt);
-<<<<<<< HEAD
-=======
     REPROTECT(ParseState.Original = srcfile, ParseState.OriginalProt);
     
->>>>>>> e3ceeaa2
     if (!isNull(ParseState.SrcFile)) {
     	ParseState.keepSrcRefs = TRUE;
 	PROTECT_WITH_INDEX(SrcRefs = NewList(), &srindex);
@@ -1486,11 +1320,7 @@
     for (n = 0 ; n < LENGTH(rval) ; n++, t = CDR(t))
 	SET_XVECTOR_ELT(rval, n, CAR(t));
     if (ParseState.keepSrcRefs) 
-<<<<<<< HEAD
-	rval = attachSrcrefs(rval, ParseState.SrcFile);
-=======
 	rval = attachSrcrefs(rval);
->>>>>>> e3ceeaa2
     Rf_ppsRestoreSize(savestack);
     R_FinalizeSrcRefState(&ParseState);
 
@@ -1573,11 +1403,7 @@
     R_IoBufferWriteReset(buffer);
     buf[0] = '\0';
     bufp = buf;
-<<<<<<< HEAD
-    R_InitSrcRefState(&ParseState);
-=======
     R_InitSrcRefState(&ParseState);    
->>>>>>> e3ceeaa2
     savestack = Rf_ppsSize();
     PROTECT(t = NewList());
     
@@ -1586,10 +1412,7 @@
     ptr_getc = buffer_getc;
 
     REPROTECT(ParseState.SrcFile = srcfile, ParseState.SrcFileProt);
-<<<<<<< HEAD
-=======
     REPROTECT(ParseState.Original = srcfile, ParseState.OriginalProt);
->>>>>>> e3ceeaa2
     
     if (!isNull(ParseState.SrcFile)) {
     	ParseState.keepSrcRefs = TRUE;
@@ -1614,11 +1437,7 @@
 	ParseInit();
 	ParseContextInit();
 	R_Parse1(status);
-<<<<<<< HEAD
-        rval = Rf_currentExpression();
-=======
 	rval = Rf_currentExpression();
->>>>>>> e3ceeaa2
 
 	switch(*status) {
 	case PARSE_NULL:
@@ -1646,11 +1465,7 @@
     for (n = 0 ; n < LENGTH(rval) ; n++, t = CDR(t))
 	SET_VECTOR_ELT(rval, n, CAR(t));
     if (ParseState.keepSrcRefs) {
-<<<<<<< HEAD
-	rval = attachSrcrefs(rval, ParseState.SrcFile);
-=======
 	rval = attachSrcrefs(rval);
->>>>>>> e3ceeaa2
     }
     Rf_ppsRestoreSize(savestack);
     R_FinalizeSrcRefState(&ParseState);    
@@ -1941,11 +1756,7 @@
     if (!strncmp(s, yyunexpected, sizeof yyunexpected -1)) {
 	int i;
 	/* Edit the error message */
-<<<<<<< HEAD
-	expecting = strstr(s + sizeof yyunexpected -1, yyexpecting);
-=======
 	expecting = CXXRCCAST(char*, strstr(s + sizeof yyunexpected -1, yyexpecting));
->>>>>>> e3ceeaa2
 	if (expecting) *expecting = '\0';
 	for (i = 0; yytname_translations[i]; i += 2) {
 	    if (!strcmp(s + sizeof yyunexpected - 1, yytname_translations[i])) {
@@ -1982,11 +1793,7 @@
 
 #define DECLARE_YYTEXT_BUFP(bp) char *bp = yytext
 #define YYTEXT_PUSH(c, bp) do { \
-<<<<<<< HEAD
-    if ((bp) - yytext >= sizeof(yytext) - 1) \
-=======
     if ((bp) - yytext >= CXXRSCAST(int, sizeof(yytext)) - 1) \
->>>>>>> e3ceeaa2
 	error(_("input buffer overflow at line %d"), ParseState.xxlineno); \
 	*(bp)++ = (c); \
 } while(0)
@@ -2043,11 +1850,7 @@
 static int SkipComment(void)
 {
     int c='#', i;
-<<<<<<< HEAD
-    Rboolean maybeLine = (ParseState.xxcolno == 1);
-=======
     Rboolean maybeLine = CXXRCONSTRUCT(Rboolean, (ParseState.xxcolno == 1));
->>>>>>> e3ceeaa2
     if (maybeLine) {
     	char lineDirective[] = "#line";
     	for (i=1; i<5; i++) {
@@ -2186,11 +1989,7 @@
 	if (nc >= nstext - 1) {             \
 	    char *old = stext;              \
 	    nstext *= 2;                    \
-<<<<<<< HEAD
-	    stext = malloc(nstext);         \
-=======
 	    stext = CXXRSCAST(char*, malloc(nstext));         \
->>>>>>> e3ceeaa2
 	    if(!stext) error(_("unable to allocate buffer for long string at line %d"), ParseState.xxlineno);\
 	    memmove(stext, old, nc);        \
 	    if(old != st0) free(old);	    \
@@ -2233,10 +2032,7 @@
 	    s[i] = xxgetc();
 	    if(s[i] == R_EOF) error(_("EOF whilst reading MBCS char at line %d"), ParseState.xxlineno);
 	}
-<<<<<<< HEAD
-=======
 	s[clen] ='\0'; /* x86 Solaris requires this */
->>>>>>> e3ceeaa2
 	res = mbtoucs(wc, s, clen);
 	if(res == -1) error(_("invalid multibyte character in parser at line %d"), ParseState.xxlineno);
     } else {
@@ -2304,21 +2100,13 @@
     char *stext = st0, *bp = st0;
     int wcnt = 0;
     ucs_t wcs[10001];
-<<<<<<< HEAD
-    Rboolean use_wcs = FALSE;
-=======
     Rboolean oct_or_hex = FALSE, use_wcs = FALSE;
->>>>>>> e3ceeaa2
 
     while ((c = xxgetc()) != R_EOF && c != quote) {
 	CTEXT_PUSH(c);
 	if (c == '\n') {
 	    xxungetc(c);
-<<<<<<< HEAD
-	    /* Fix by Mark Bravington to allow multiline strings
-=======
 	    /* Fix suggested by Mark Bravington to allow multiline strings
->>>>>>> e3ceeaa2
 	     * by pretending we've seen a backslash. Was:
 	     * return ERROR;
 	     */
@@ -2419,18 +2207,9 @@
 		    else {
 			xxungetc(c);
 			CTEXT_POP();
-<<<<<<< HEAD
-			if (i == 0) { /* was just \x */
-			    if(GenerateCode && R_WarnEscapes) {
-				have_warned++;
-				warningcall(R_NilValue, _("\\U used without hex digits"));
-			    }
-			    val = 'U';
-=======
 			if (i == 0) { /* was just \U */
 			    *ct = '\0';
 			    errorcall(R_NilValue, _("'\\U' used without hex digits in character string starting \"%s\""), currtext);
->>>>>>> e3ceeaa2
 			}
 			break;
 		    }
@@ -2496,24 +2275,6 @@
 		    c = '\\';
 		}
 	    }
-<<<<<<< HEAD
-	} else if(mbcslocale) {
-	    int i, clen;
-	    ucs_t wc;
-	    clen = mbcs_get_next2(c, &wc);
-	    WTEXT_PUSH(wc);
-	    for(i = 0; i < clen - 1; i++){
-		STEXT_PUSH(c);
-		c = xxgetc();
-		if (c == R_EOF) break;
-		CTEXT_PUSH(c);
-		if (c == '\n') {
-		    xxungetc(c); CTEXT_POP();
-		    c = '\\';
-		}
-	    }
-=======
->>>>>>> e3ceeaa2
 	    if (c == R_EOF) break;
 	    STEXT_PUSH(c);
 	    continue;
@@ -2548,21 +2309,14 @@
 	return SYMBOL;
     } else {
 	if(use_wcs) {
-<<<<<<< HEAD
-=======
 	    if(oct_or_hex)
 		error(_("mixing Unicode and octal/hex escapes in a string is not allowed"));
->>>>>>> e3ceeaa2
 	    if(wcnt < 10000)
 		PROTECT(yylval = mkStringUTF8(wcs, wcnt)); /* include terminator */
 	    else
 		error(_("string at line %d containing Unicode escapes not in this locale\nis too long (max 10000 chars)"), ParseState.xxlineno);
 	} else
-<<<<<<< HEAD
-	    PROTECT(yylval = mkString2(stext,  bp - stext - 1));
-=======
 	    PROTECT(yylval = mkString2(stext,  bp - stext - 1, oct_or_hex));
->>>>>>> e3ceeaa2
 	if(stext != st0) free(stext);
 	return STR_CONST;
     }
@@ -2656,23 +2410,7 @@
 		 (isalnum(c) || c == '.' || c == '_'));
     xxungetc(c);
     YYTEXT_PUSH('\0', yyp);
-<<<<<<< HEAD
-    if ((kw = KeywordLookup(yytext))) {
-	if ( kw == FUNCTION ) {
-	    if (FunctionLevel >= MAXNEST)
-		error(_("functions nested too deeply in source code at line %d"), ParseState.xxlineno);
-	    if ( FunctionLevel++ == 0 && GenerateCode) {
-		strcpy((char *)FunctionSource, "function");
-		SourcePtr = FunctionSource + 8;
-	    }
-	    FunctionStart[FunctionLevel] = SourcePtr - 8;
-#if 0
-	    printf("%d,%d\n", SourcePtr - FunctionSource, FunctionLevel);
-#endif
-	}
-=======
     if ((kw = KeywordLookup(yytext))) 
->>>>>>> e3ceeaa2
 	return kw;
     
     PROTECT(yylval = install(yytext));
@@ -2680,23 +2418,13 @@
 }
 
 static void setParseFilename(SEXP newname) {
-<<<<<<< HEAD
-=======
     SEXP class_sv;
     
->>>>>>> e3ceeaa2
     if (isEnvironment(ParseState.SrcFile)) {
     	SEXP oldname = findVar(install("filename"), ParseState.SrcFile);
     	if (isString(oldname) && length(oldname) > 0 &&
     	    strcmp(CHAR(STRING_ELT(oldname, 0)),
     	           CHAR(STRING_ELT(newname, 0))) == 0) return;
-<<<<<<< HEAD
-    }
-    REPROTECT(ParseState.SrcFile = NewEnvironment(R_NilValue, R_NilValue, R_EmptyEnv), ParseState.SrcFileProt);
-    
-    defineVar(install("filename"), newname, ParseState.SrcFile);
-    setAttrib(ParseState.SrcFile, R_ClassSymbol, mkString("srcfile"));
-=======
 	REPROTECT(ParseState.SrcFile = NewEnvironment(R_NilValue, R_NilValue, R_EmptyEnv), ParseState.SrcFileProt);
 	defineVar(install("filename"), newname, ParseState.SrcFile);
     }
@@ -2709,7 +2437,6 @@
 	setAttrib(ParseState.SrcFile, R_ClassSymbol, class_sv);
         UNPROTECT(1);
     } 
->>>>>>> e3ceeaa2
     UNPROTECT_PTR(newname);
 }
 
@@ -2723,19 +2450,13 @@
     c = SkipSpace();
     if (c == '"') 
 	tok = StringValue(c, FALSE);
-<<<<<<< HEAD
-=======
     else
     	xxungetc(c);
->>>>>>> e3ceeaa2
     if (tok == STR_CONST) 
 	setParseFilename(yylval);
     while ((c = xxgetc()) != '\n' && c != R_EOF) /* skip */ ;
     ParseState.xxlineno = linenumber;
-<<<<<<< HEAD
-=======
     /* we don't change xxparseno here:  it counts parsed lines, not official lines */
->>>>>>> e3ceeaa2
     R_ParseContext[R_ParseContextLast] = '\0';  /* Context report shouldn't show the directive */
     return(c);
 }
@@ -2756,10 +2477,7 @@
 	yylloc.first_line = xxlinesave;
 	yylloc.first_column = xxcolsave;
 	yylloc.first_byte = xxbytesave;
-<<<<<<< HEAD
-=======
 	yylloc.first_parsed = xxparsesave;
->>>>>>> e3ceeaa2
 	return c;
     }
     xxcharsave = xxcharcount; /* want to be able to go back one token */
@@ -2770,10 +2488,7 @@
     yylloc.first_line = ParseState.xxlineno;
     yylloc.first_column = ParseState.xxcolno;
     yylloc.first_byte = ParseState.xxbyteno;
-<<<<<<< HEAD
-=======
     yylloc.first_parsed = ParseState.xxparseno;
->>>>>>> e3ceeaa2
 
     if (c == R_EOF) return END_OF_INPUT;
 
@@ -2954,10 +2669,7 @@
     yylloc.last_line = ParseState.xxlineno;
     yylloc.last_column = ParseState.xxcolno;
     yylloc.last_byte = ParseState.xxbyteno;
-<<<<<<< HEAD
-=======
     yylloc.last_parsed = ParseState.xxparseno;
->>>>>>> e3ceeaa2
 }
 
 static int yylex(void)
@@ -3036,10 +2748,7 @@
 		xxlinesave = yylloc.first_line;
 		xxcolsave  = yylloc.first_column;
 		xxbytesave = yylloc.first_byte;
-<<<<<<< HEAD
-=======
 		xxparsesave = yylloc.first_parsed;
->>>>>>> e3ceeaa2
 		SavedLval = yylval;
 		setlastloc();
 		return '\n';

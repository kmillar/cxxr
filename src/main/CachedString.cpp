/*CXXR $Id$
 *CXXR
 *CXXR This file is part of CXXR, a project to refactor the R interpreter
 *CXXR into C++.  It may consist in whole or in part of program code and
 *CXXR documentation taken from the R project itself, incorporated into
 *CXXR CXXR (and possibly MODIFIED) under the terms of the GNU General Public
 *CXXR Licence.
 *CXXR 
<<<<<<< HEAD
 *CXXR CXXR is Copyright (C) 2008-10 Andrew R. Runnalls, subject to such other
=======
 *CXXR CXXR is Copyright (C) 2008-12 Andrew R. Runnalls, subject to such other
>>>>>>> e3ceeaa2
 *CXXR copyrights and copyright restrictions as may be stated below.
 *CXXR 
 *CXXR CXXR is not part of the R project, and bugs and other issues should
 *CXXR not be reported via r-bugs or other R project channels; instead refer
 *CXXR to the CXXR website.
 *CXXR */

/*
 *  R : A Computer Language for Statistical Data Analysis
 *
 *  This program is free software; you can redistribute it and/or modify
 *  it under the terms of the GNU General Public License as published by
 *  the Free Software Foundation; either version 2 of the License, or
 *  (at your option) any later version.
 *
 *  This program is distributed in the hope that it will be useful,
 *  but WITHOUT ANY WARRANTY; without even the implied warranty of
 *  MERCHANTABILITY or FITNESS FOR A PARTICULAR PURPOSE.  See the
 *  GNU General Public License for more details.
 *
 *  You should have received a copy of the GNU General Public License
 *  along with this program; if not, a copy is available at
 *  http://www.r-project.org/Licenses/
 */

/** @file CachedString.cpp
 *
 * Implementation of class CXXR::CachedString and related functions.
 */

#include "CXXR/CachedString.h"
#include "CXXR/errors.h"

using namespace std;
using namespace CXXR;

namespace CXXR {
    namespace ForceNonInline {
	int (*IS_CACHEDp)(SEXP) = IS_CACHED;
	SEXP (*mkCharp)(const char*) = Rf_mkChar;
	SEXP (*mkCharCEp)(const char*, cetype_t) = Rf_mkCharCE;
	SEXP (*Rf_mkCharLenp)(const char*, int) = Rf_mkCharLen;
    }
}

tr1::hash<std::string> CachedString::Hasher::s_string_hasher;

CachedString::map* CachedString::s_cache = 0;
CachedString* CachedString::s_blank;
SEXP R_BlankString = 0;

<<<<<<< HEAD
=======
CachedString::~CachedString()
{
    // During program exit, s_cache may already have been deleted:
    if (s_cache) {
	// Must copy the key, because some implementations may,
	// having deleted the cache entry pointed to by
	// m_key_val_pr, continue looking for other entries with
	// the given key.
	key k = m_key_val_pr->first;
	s_cache->erase(k);
    }
}

void CachedString::cleanup()
{
    // Clearing s_cache avoids valgrind 'possibly lost' reports on exit:
    s_cache->clear();
    s_cache = 0;
}

>>>>>>> e3ceeaa2
CachedString* CachedString::obtain(const std::string& str, cetype_t encoding)
{
    // This will be checked again when we actually construct the
    // CachedString, but we precheck now so that we don't create an
    // invalid cache key:
<<<<<<< HEAD
    if (encoding != CE_NATIVE && encoding != CE_UTF8 && encoding != CE_LATIN1)
        Rf_error("unknown encoding: %d", encoding);
=======
    switch(encoding) {
    case CE_NATIVE:
    case CE_UTF8:
    case CE_LATIN1:
    case CE_BYTES:
	break;
    default:
        Rf_error("unknown encoding: %d", encoding);
    }
    if (CXXR::isASCII(str))
	encoding = CE_NATIVE;
>>>>>>> e3ceeaa2
    pair<map::iterator, bool> pr
	= s_cache->insert(map::value_type(key(str, encoding), 0));
    map::iterator it = pr.first;
    if (pr.second) {
	try {
	    map::value_type& val = *it;
	    val.second = expose(new CachedString(&val));
	} catch (...) {
	    s_cache->erase(it);
	    throw;
	}
    }
    return (*it).second;
}

<<<<<<< HEAD
const char* CachedString::c_str() const
{
    return m_key_val_pr->first.first.c_str();
}

void CachedString::initialize()
{
    // We don't delete s_cache in cleanup() because there will still
    // be CachedStrings in existence on exit.
    s_cache = new map;
=======
void CachedString::initialize()
{
    static map the_map;
    s_cache = &the_map;
>>>>>>> e3ceeaa2
    static GCRoot<CachedString> blank(CachedString::obtain(""));
    s_blank = blank.get();
    R_BlankString = s_blank;
}
    
const char* CachedString::typeName() const
{
    return CachedString::staticTypeName();
}

// ***** C interface *****

SEXP Rf_mkCharLenCE(const char* text, int length, cetype_t encoding)
{
    switch(encoding) {
    case CE_NATIVE:
    case CE_UTF8:
    case CE_LATIN1:
    case CE_BYTES:
    case CE_SYMBOL:
    case CE_ANY:
	break;
    default:
	Rf_error(_("unknown encoding: %d"), encoding);
    }
    string str(text, length);
    return CachedString::obtain(str, encoding);
}<|MERGE_RESOLUTION|>--- conflicted
+++ resolved
@@ -6,11 +6,7 @@
  *CXXR CXXR (and possibly MODIFIED) under the terms of the GNU General Public
  *CXXR Licence.
  *CXXR 
-<<<<<<< HEAD
- *CXXR CXXR is Copyright (C) 2008-10 Andrew R. Runnalls, subject to such other
-=======
  *CXXR CXXR is Copyright (C) 2008-12 Andrew R. Runnalls, subject to such other
->>>>>>> e3ceeaa2
  *CXXR copyrights and copyright restrictions as may be stated below.
  *CXXR 
  *CXXR CXXR is not part of the R project, and bugs and other issues should
@@ -62,8 +58,6 @@
 CachedString* CachedString::s_blank;
 SEXP R_BlankString = 0;
 
-<<<<<<< HEAD
-=======
 CachedString::~CachedString()
 {
     // During program exit, s_cache may already have been deleted:
@@ -84,16 +78,11 @@
     s_cache = 0;
 }
 
->>>>>>> e3ceeaa2
 CachedString* CachedString::obtain(const std::string& str, cetype_t encoding)
 {
     // This will be checked again when we actually construct the
     // CachedString, but we precheck now so that we don't create an
     // invalid cache key:
-<<<<<<< HEAD
-    if (encoding != CE_NATIVE && encoding != CE_UTF8 && encoding != CE_LATIN1)
-        Rf_error("unknown encoding: %d", encoding);
-=======
     switch(encoding) {
     case CE_NATIVE:
     case CE_UTF8:
@@ -105,7 +94,6 @@
     }
     if (CXXR::isASCII(str))
 	encoding = CE_NATIVE;
->>>>>>> e3ceeaa2
     pair<map::iterator, bool> pr
 	= s_cache->insert(map::value_type(key(str, encoding), 0));
     map::iterator it = pr.first;
@@ -121,23 +109,10 @@
     return (*it).second;
 }
 
-<<<<<<< HEAD
-const char* CachedString::c_str() const
-{
-    return m_key_val_pr->first.first.c_str();
-}
-
-void CachedString::initialize()
-{
-    // We don't delete s_cache in cleanup() because there will still
-    // be CachedStrings in existence on exit.
-    s_cache = new map;
-=======
 void CachedString::initialize()
 {
     static map the_map;
     s_cache = &the_map;
->>>>>>> e3ceeaa2
     static GCRoot<CachedString> blank(CachedString::obtain(""));
     s_blank = blank.get();
     R_BlankString = s_blank;

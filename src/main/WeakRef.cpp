/*CXXR $Id$
 *CXXR
 *CXXR This file is part of CXXR, a project to refactor the R interpreter
 *CXXR into C++.  It may consist in whole or in part of program code and
 *CXXR documentation taken from the R project itself, incorporated into
 *CXXR CXXR (and possibly MODIFIED) under the terms of the GNU General Public
 *CXXR Licence.
 *CXXR 
<<<<<<< HEAD
 *CXXR CXXR is Copyright (C) 2008-10 Andrew R. Runnalls, subject to such other
=======
 *CXXR CXXR is Copyright (C) 2008-12 Andrew R. Runnalls, subject to such other
>>>>>>> e3ceeaa2
 *CXXR copyrights and copyright restrictions as may be stated below.
 *CXXR 
 *CXXR CXXR is not part of the R project, and bugs and other issues should
 *CXXR not be reported via r-bugs or other R project channels; instead refer
 *CXXR to the CXXR website.
 *CXXR */

/*
 *  R : A Computer Language for Statistical Data Analysis
 *  Copyright (C) 1995, 1996  Robert Gentleman and Ross Ihaka
 *  Copyright (C) 1998-2007   The R Development Core Team.
 *
 *  This program is free software; you can redistribute it and/or modify
 *  it under the terms of the GNU General Public License as published by
 *  the Free Software Foundation; either version 2 of the License, or
 *  (at your option) any later version.
 *
 *  This program is distributed in the hope that it will be useful,
 *  but WITHOUT ANY WARRANTY; without even the implied warranty of
 *  MERCHANTABILITY or FITNESS FOR A PARTICULAR PURPOSE.  See the
 *  GNU General Public License for more details.
 *
 *  You should have received a copy of the GNU General Public License
 *  along with this program; if not, a copy is available at
 *  http://www.r-project.org/Licenses/
 */

/** @file WeakRef.cpp
 *
 * Class WeakRef.
 */

#include <cstdlib>
#include <iostream>

#include "CXXR/CommandTerminated.hpp"
#include "CXXR/Environment.h"
#include "CXXR/Evaluator.h"
#include "CXXR/Expression.h"
#include "CXXR/GCStackRoot.hpp"
#include "CXXR/ProtectStack.h"
#include "CXXR/WeakRef.h"
#include "CXXR/errors.h"
<<<<<<< HEAD
#include "RCNTXT.h"
=======
>>>>>>> e3ceeaa2

using namespace std;
using namespace CXXR;

WeakRef::WRList* WeakRef::s_live;
WeakRef::WRList* WeakRef::s_f10n_pending;
WeakRef::WRList* WeakRef::s_tombstone;
int WeakRef::s_count = 0;

namespace {
    // Used in {,un}packGPBits:
    const unsigned int FINALIZE_ON_EXIT_MASK = 2;
}

WeakRef::WeakRef(RObject* key, RObject* value, FunctionBase* R_finalizer,
		 bool finalize_on_exit)
    : m_key(key), m_value(value), m_Rfinalizer(R_finalizer),
      m_self(expose(this)), m_Cfinalizer(0),
<<<<<<< HEAD
      m_lit(s_live.insert(s_live.end(), this)), m_ready_to_finalize(false),
=======
      m_lit(s_live->insert(s_live->end(), this)), m_ready_to_finalize(false),
>>>>>>> e3ceeaa2
      m_finalize_on_exit(finalize_on_exit)
{
    if (!m_key)
	tombstone();
    else switch (m_key->sexptype()) {
    case ENVSXP:
    case EXTPTRSXP:
	break;
    default:
	Rf_error(_("can only weakly reference/finalize reference objects"));
    }
    ++s_count;
}

WeakRef::WeakRef(RObject* key, RObject* value, R_CFinalizer_t C_finalizer,
		 bool finalize_on_exit)
    : m_key(key), m_value(value), m_Rfinalizer(0), m_self(expose(this)),
<<<<<<< HEAD
      m_Cfinalizer(C_finalizer), m_lit(s_live.insert(s_live.end(), this)),
=======
      m_Cfinalizer(C_finalizer), m_lit(s_live->insert(s_live->end(), this)),
>>>>>>> e3ceeaa2
      m_ready_to_finalize(false), m_finalize_on_exit(finalize_on_exit)
{
    if (!m_key)
	tombstone();
    ++s_count;
}

WeakRef::~WeakRef()
{
    WRList* wrl = wrList();
    if (wrl)
	wrl->erase(m_lit);
    --s_count;
}

bool WeakRef::check()
{
    // Check sizes:
    if (int(s_live->size() + s_f10n_pending->size() + s_tombstone->size())
	!= s_count) {
	cerr << "WeakRef::check() : tally error\n"
	     << "s_live->size(): " << s_live->size()
	     << "\ns_f10n_pending->size(): " << s_f10n_pending->size()
	     << "\ns_tombstone->size(): " << s_tombstone->size()
	     << "\ns_count: " << s_count << '\n';
	abort();
    }
    // Check s_live:
    for (WRList::const_iterator lit = s_live->begin();
	 lit != s_live->end(); ++lit) {
	const WeakRef* wr = *lit;
	if (wr->m_ready_to_finalize) {
	    cerr << "Node on s_live set READY_TO_FINALIZE\n";
	    abort();
	}
	if (!wr->m_key) {
	    cerr << "Node on s_live with null key\n";
	    abort();
	}
    }
    // Check s_f10n_pending:
    for (WRList::const_iterator lit = s_f10n_pending->begin();
	 lit != s_f10n_pending->end(); ++lit) {
	const WeakRef* wr = *lit;
	if (!wr->m_ready_to_finalize) {
	    cerr << "Node on s_f10n_pending not READY_TO_FINALIZE\n";
	    abort();
	}
	if (!wr->m_key) {
	    cerr << "Node on s_f10n_pending with null key\n";
	    abort();
	}
	if (!wr->m_Rfinalizer && !wr->m_Cfinalizer) {
	    cerr << "Node on s_f10n_pending without finalizer\n";
	    abort();
	}
    }
    // Check s_tombstone:
    for (WRList::const_iterator lit = s_tombstone->begin();
	 lit != s_tombstone->end(); ++lit) {
	const WeakRef* wr = *lit;
	if (wr->m_ready_to_finalize) {
	    cerr << "Node on s_tombstone set READY_TO_FINALIZE\n";
	    abort();
	}
	if (wr->m_key) {
	    cerr << "Node on s_tombstone with non-null key\n";
	    abort();
	}
    }
    return true;
}

<<<<<<< HEAD
=======
void WeakRef::cleanup()
{
    s_tombstone = 0;
    s_f10n_pending = 0;
    s_live = 0;
}

>>>>>>> e3ceeaa2
void WeakRef::detachReferents()
{
    m_key.detach();
    m_value.detach();
    m_Rfinalizer.detach();
    m_self.detach();
    RObject::detachReferents();
}

void WeakRef::finalize()
{
    R_CFinalizer_t Cfin = m_Cfinalizer;
    GCStackRoot<> key(m_key);
    GCStackRoot<FunctionBase> Rfin(m_Rfinalizer);
    // Do this now to ensure that finalizer is run only once, even if
    // an error occurs:
    tombstone();
    if (Cfin) Cfin(key);
    else if (Rfin) {
	GCStackRoot<PairList> tail(expose(new PairList(key)));
	GCStackRoot<Expression> e(expose(new Expression(Rfin, tail)));
	Evaluator::evaluate(e, Environment::global());
    }
}
<<<<<<< HEAD
=======

void WeakRef::initialize()
{
    static WRList live, f10n_pending, tombstone;
    s_live = &live;
    s_f10n_pending = &f10n_pending;
    s_tombstone = &tombstone;
}
>>>>>>> e3ceeaa2

void WeakRef::markThru()
{
    WeakRef::check();
<<<<<<< HEAD
    GCNode::Marker marker;
=======
>>>>>>> e3ceeaa2
    WRList newlive;
    // Step 2-3 of algorithm.  Mark the value and R finalizer if the
    // key is marked.
    {
	unsigned int marks_applied;
	do {
	    GCNode::Marker marker;
	    WRList::iterator lit = s_live->begin();
	    while (lit != s_live->end()) {
		WeakRef* wr = *lit++;
		RObject* key = wr->key();
		if (key->isMarked()) {
		    RObject* value = wr->value();
<<<<<<< HEAD
		    if (value && value->conductVisitor(&marker))
			newmarks = true;
		    FunctionBase* Rfinalizer = wr->m_Rfinalizer;
		    if (Rfinalizer && Rfinalizer->conductVisitor(&marker))
			newmarks = true;
		    wr->transfer(&s_live, &newlive);
=======
		    if (value)
			marker(value);
		    FunctionBase* Rfinalizer = wr->m_Rfinalizer;
		    if (Rfinalizer)
			marker(Rfinalizer);
		    wr->transfer(s_live, &newlive);
>>>>>>> e3ceeaa2
		}
	    }
	    marks_applied = marker.marksApplied();
	} while (marks_applied > 0);
    }
    // Step 4 of algorithm.  Process references with unmarked keys.
    {
	GCNode::Marker marker;
	WRList::iterator lit = s_live->begin();
	while (lit != s_live->end()) {
	    WeakRef* wr = *lit++;
	    FunctionBase* Rfinalizer = wr->m_Rfinalizer;
	    if (Rfinalizer)
<<<<<<< HEAD
		Rfinalizer->conductVisitor(&marker);
	    if (Rfinalizer || wr->m_Cfinalizer) {
		wr->conductVisitor(&marker);
		wr->m_key->conductVisitor(&marker);
=======
		marker(Rfinalizer);
	    if (Rfinalizer || wr->m_Cfinalizer) {
		marker(wr);
		marker(wr->m_key);
>>>>>>> e3ceeaa2
		wr->m_ready_to_finalize = true;
		wr->transfer(s_live, s_f10n_pending);
	    }
	    else {
		wr->tombstone();
		// Expose to reference-counting collection:
		wr->m_self = 0;
	    }
	}
    }
    // Step 5 of algorithm.  Mark all live references with reachable keys.
    {
	GCNode::Marker marker;
	s_live->splice(s_live->end(), newlive);
	for (WRList::iterator lit = s_live->begin();
	     lit != s_live->end(); ++lit) {
	    WeakRef* wr = *lit;
	    marker(wr);
	}
    }
}

unsigned int WeakRef::packGPBits() const
{
    unsigned int ans = RObject::packGPBits();
    if (m_finalize_on_exit)
	ans |= FINALIZE_ON_EXIT_MASK;
    return ans;
}

void WeakRef::runExitFinalizers()
{
    WeakRef::check();
    WRList::iterator lit = s_live->begin();
    while (lit != s_live->end()) {
	WeakRef* wr = *lit++;
	if (wr->m_finalize_on_exit) {
	    wr->m_ready_to_finalize = true;
	    wr->transfer(s_live, s_f10n_pending);
	}
    }
    runFinalizers();
}

bool WeakRef::runFinalizers()
{
    WeakRef::check();
    bool finalizer_run = !s_f10n_pending->empty();
    WRList::iterator lit = s_f10n_pending->begin();
    while (lit != s_f10n_pending->end()) {
	WeakRef* wr = *lit++;
<<<<<<< HEAD
	RCNTXT thiscontext;
	// A top level context is established for the finalizer to
	// insure that any errors that might occur do not spill into
	// the call that triggered the collection:
	Rf_begincontext(&thiscontext, CTXT_TOPLEVEL,
			0, Environment::global(), Environment::base(), 0, 0);
	RCNTXT* saveToplevelContext = R_ToplevelContext;
=======
>>>>>>> e3ceeaa2
	GCStackRoot<> topExp(R_CurrentExpr);
	unsigned int savestack = ProtectStack::size();
	{
	    // An Evaluator is declared for the finalizer to
	    // insure that any errors that might occur do not spill into
	    // the call that triggered the collection:
	    Evaluator evalr;
	    try {
		wr->finalize();
	    }
	    catch (CommandTerminated) {
	    }
	    // Expose WeakRef to reference-counting collection:
	    wr->m_self = 0;
	}
<<<<<<< HEAD
	//	cout << __FILE__":" << __LINE__ << " Exiting try/catch for "
	//	     << &thiscontext << endl;
	// Expose WeakRef to reference-counting collection:
	wr->m_self = 0;
	Rf_endcontext(&thiscontext);
	R_ToplevelContext = saveToplevelContext;
	GCStackRootBase::ppsRestoreSize(savestack);
=======
	ProtectStack::restoreSize(savestack);
>>>>>>> e3ceeaa2
	R_CurrentExpr = topExp;
    }
    return finalizer_run;
}

void WeakRef::tombstone()
{
    WRList* oldl = wrList();
    m_key = 0;
    m_value = 0;
    m_Rfinalizer = 0;
    m_Cfinalizer = 0;
    m_ready_to_finalize = false;
    transfer(oldl, s_tombstone);
}

void WeakRef::unpackGPBits(unsigned int gpbits)
{
    RObject::unpackGPBits(gpbits);
    m_finalize_on_exit = ((gpbits & FINALIZE_ON_EXIT_MASK) != 0);
}

WeakRef::WRList* WeakRef::wrList() const
{
    return m_ready_to_finalize ? s_f10n_pending :
	(m_key ? s_live : s_tombstone);
}

// ***** C interface *****

SEXP R_MakeWeakRef(SEXP key, SEXP val, SEXP fin, Rboolean onexit)
{
    FunctionBase* finf = 0;
    if (fin) {
	finf = dynamic_cast<FunctionBase*>(fin);
	if (!finf)
	    Rf_error(_("finalizer must be a function or NULL"));
    } 
<<<<<<< HEAD
    return GCNode::expose(new WeakRef(key, val, finf, onexit));
=======
    return new WeakRef(key, val, finf, onexit);
>>>>>>> e3ceeaa2
}

SEXP R_MakeWeakRefC(SEXP key, SEXP val, R_CFinalizer_t fin, Rboolean onexit)
{
<<<<<<< HEAD
    return GCNode::expose(new WeakRef(key, val, fin, onexit));
=======
    return new WeakRef(key, val, fin, onexit);
>>>>>>> e3ceeaa2
}

void R_RegisterFinalizerEx(SEXP s, SEXP fun, Rboolean onexit)
{
    R_MakeWeakRef(s, 0, fun, onexit);
}

void R_RegisterFinalizer(SEXP s, SEXP fun)
{
    R_RegisterFinalizerEx(s, fun, FALSE);
}

void R_RegisterCFinalizerEx(SEXP s, R_CFinalizer_t fun, Rboolean onexit)
{
    R_MakeWeakRefC(s, 0, fun, onexit);
}

void R_RegisterCFinalizer(SEXP s, R_CFinalizer_t fun)
{
    R_RegisterCFinalizerEx(s, fun, FALSE);
}

void R_RunExitFinalizers()
{
    WeakRef::runExitFinalizers();
}

SEXP R_WeakRefKey(SEXP w)
{
    if (w->sexptype() != WEAKREFSXP)
	Rf_error(_("not a weak reference"));
    WeakRef* wr = static_cast<WeakRef*>(w);
    return wr->key();
}

SEXP R_WeakRefValue(SEXP w)
{
    if (w->sexptype() != WEAKREFSXP)
	Rf_error(_("not a weak reference"));
    WeakRef* wr = static_cast<WeakRef*>(w);
    SEXP v = wr->value();
    if (v && NAMED(v) != 2)
	SET_NAMED(v, 2);
    return v;
}<|MERGE_RESOLUTION|>--- conflicted
+++ resolved
@@ -6,11 +6,7 @@
  *CXXR CXXR (and possibly MODIFIED) under the terms of the GNU General Public
  *CXXR Licence.
  *CXXR 
-<<<<<<< HEAD
- *CXXR CXXR is Copyright (C) 2008-10 Andrew R. Runnalls, subject to such other
-=======
  *CXXR CXXR is Copyright (C) 2008-12 Andrew R. Runnalls, subject to such other
->>>>>>> e3ceeaa2
  *CXXR copyrights and copyright restrictions as may be stated below.
  *CXXR 
  *CXXR CXXR is not part of the R project, and bugs and other issues should
@@ -54,10 +50,6 @@
 #include "CXXR/ProtectStack.h"
 #include "CXXR/WeakRef.h"
 #include "CXXR/errors.h"
-<<<<<<< HEAD
-#include "RCNTXT.h"
-=======
->>>>>>> e3ceeaa2
 
 using namespace std;
 using namespace CXXR;
@@ -76,11 +68,7 @@
 		 bool finalize_on_exit)
     : m_key(key), m_value(value), m_Rfinalizer(R_finalizer),
       m_self(expose(this)), m_Cfinalizer(0),
-<<<<<<< HEAD
-      m_lit(s_live.insert(s_live.end(), this)), m_ready_to_finalize(false),
-=======
       m_lit(s_live->insert(s_live->end(), this)), m_ready_to_finalize(false),
->>>>>>> e3ceeaa2
       m_finalize_on_exit(finalize_on_exit)
 {
     if (!m_key)
@@ -98,11 +86,7 @@
 WeakRef::WeakRef(RObject* key, RObject* value, R_CFinalizer_t C_finalizer,
 		 bool finalize_on_exit)
     : m_key(key), m_value(value), m_Rfinalizer(0), m_self(expose(this)),
-<<<<<<< HEAD
-      m_Cfinalizer(C_finalizer), m_lit(s_live.insert(s_live.end(), this)),
-=======
       m_Cfinalizer(C_finalizer), m_lit(s_live->insert(s_live->end(), this)),
->>>>>>> e3ceeaa2
       m_ready_to_finalize(false), m_finalize_on_exit(finalize_on_exit)
 {
     if (!m_key)
@@ -176,8 +160,6 @@
     return true;
 }
 
-<<<<<<< HEAD
-=======
 void WeakRef::cleanup()
 {
     s_tombstone = 0;
@@ -185,7 +167,6 @@
     s_live = 0;
 }
 
->>>>>>> e3ceeaa2
 void WeakRef::detachReferents()
 {
     m_key.detach();
@@ -210,8 +191,6 @@
 	Evaluator::evaluate(e, Environment::global());
     }
 }
-<<<<<<< HEAD
-=======
 
 void WeakRef::initialize()
 {
@@ -220,15 +199,10 @@
     s_f10n_pending = &f10n_pending;
     s_tombstone = &tombstone;
 }
->>>>>>> e3ceeaa2
 
 void WeakRef::markThru()
 {
     WeakRef::check();
-<<<<<<< HEAD
-    GCNode::Marker marker;
-=======
->>>>>>> e3ceeaa2
     WRList newlive;
     // Step 2-3 of algorithm.  Mark the value and R finalizer if the
     // key is marked.
@@ -242,21 +216,12 @@
 		RObject* key = wr->key();
 		if (key->isMarked()) {
 		    RObject* value = wr->value();
-<<<<<<< HEAD
-		    if (value && value->conductVisitor(&marker))
-			newmarks = true;
-		    FunctionBase* Rfinalizer = wr->m_Rfinalizer;
-		    if (Rfinalizer && Rfinalizer->conductVisitor(&marker))
-			newmarks = true;
-		    wr->transfer(&s_live, &newlive);
-=======
 		    if (value)
 			marker(value);
 		    FunctionBase* Rfinalizer = wr->m_Rfinalizer;
 		    if (Rfinalizer)
 			marker(Rfinalizer);
 		    wr->transfer(s_live, &newlive);
->>>>>>> e3ceeaa2
 		}
 	    }
 	    marks_applied = marker.marksApplied();
@@ -270,17 +235,10 @@
 	    WeakRef* wr = *lit++;
 	    FunctionBase* Rfinalizer = wr->m_Rfinalizer;
 	    if (Rfinalizer)
-<<<<<<< HEAD
-		Rfinalizer->conductVisitor(&marker);
-	    if (Rfinalizer || wr->m_Cfinalizer) {
-		wr->conductVisitor(&marker);
-		wr->m_key->conductVisitor(&marker);
-=======
 		marker(Rfinalizer);
 	    if (Rfinalizer || wr->m_Cfinalizer) {
 		marker(wr);
 		marker(wr->m_key);
->>>>>>> e3ceeaa2
 		wr->m_ready_to_finalize = true;
 		wr->transfer(s_live, s_f10n_pending);
 	    }
@@ -332,16 +290,6 @@
     WRList::iterator lit = s_f10n_pending->begin();
     while (lit != s_f10n_pending->end()) {
 	WeakRef* wr = *lit++;
-<<<<<<< HEAD
-	RCNTXT thiscontext;
-	// A top level context is established for the finalizer to
-	// insure that any errors that might occur do not spill into
-	// the call that triggered the collection:
-	Rf_begincontext(&thiscontext, CTXT_TOPLEVEL,
-			0, Environment::global(), Environment::base(), 0, 0);
-	RCNTXT* saveToplevelContext = R_ToplevelContext;
-=======
->>>>>>> e3ceeaa2
 	GCStackRoot<> topExp(R_CurrentExpr);
 	unsigned int savestack = ProtectStack::size();
 	{
@@ -357,17 +305,7 @@
 	    // Expose WeakRef to reference-counting collection:
 	    wr->m_self = 0;
 	}
-<<<<<<< HEAD
-	//	cout << __FILE__":" << __LINE__ << " Exiting try/catch for "
-	//	     << &thiscontext << endl;
-	// Expose WeakRef to reference-counting collection:
-	wr->m_self = 0;
-	Rf_endcontext(&thiscontext);
-	R_ToplevelContext = saveToplevelContext;
-	GCStackRootBase::ppsRestoreSize(savestack);
-=======
 	ProtectStack::restoreSize(savestack);
->>>>>>> e3ceeaa2
 	R_CurrentExpr = topExp;
     }
     return finalizer_run;
@@ -406,20 +344,12 @@
 	if (!finf)
 	    Rf_error(_("finalizer must be a function or NULL"));
     } 
-<<<<<<< HEAD
-    return GCNode::expose(new WeakRef(key, val, finf, onexit));
-=======
     return new WeakRef(key, val, finf, onexit);
->>>>>>> e3ceeaa2
 }
 
 SEXP R_MakeWeakRefC(SEXP key, SEXP val, R_CFinalizer_t fin, Rboolean onexit)
 {
-<<<<<<< HEAD
-    return GCNode::expose(new WeakRef(key, val, fin, onexit));
-=======
     return new WeakRef(key, val, fin, onexit);
->>>>>>> e3ceeaa2
 }
 
 void R_RegisterFinalizerEx(SEXP s, SEXP fun, Rboolean onexit)

% File src/library/stats/man/alias.Rd
% Part of the R package, http://www.R-project.org
% Copyright 1995-2014 R Core Team
% Distributed under GPL 2 or later

\name{alias}
\title{Find Aliases (Dependencies) in a Model}
\usage{
alias(object, \dots)

\method{alias}{formula}(object, data, \dots)

\method{alias}{lm}(object, complete = TRUE, partial = FALSE,
      partial.pattern = FALSE, \dots)
}
\alias{alias}
\alias{alias.formula}
\alias{alias.lm}
\arguments{
  \item{object}{A fitted model object, for example from \code{lm} or
    \code{aov}, or a formula for \code{alias.formula}.}
  \item{data}{Optionally, a data frame to search for the objects
    in the formula.}
  \item{complete}{Should information on complete aliasing be included?}
  \item{partial}{Should information on partial aliasing be included?}
  \item{partial.pattern}{Should partial aliasing be presented in a
    schematic way? If this is done, the results are presented in a
    more compact way, usually giving the deciles of the coefficients.}
  \item{\dots}{further arguments passed to or from other methods.}
}
\description{
  Find aliases (linearly dependent terms) in a linear model specified by
  a formula.
}
\details{
  Although the main method is for class \code{"lm"}, \code{alias} is
  most useful for experimental designs and so is used with fits from
  \code{aov}.
  Complete aliasing refers to effects in linear models that cannot be estimated
  independently of the terms which occur earlier in the model and so
  have their coefficients omitted from the fit. Partial aliasing refers
  to effects that can be estimated less precisely because of
  correlations induced by the design.
  
  Some parts of the \code{"lm"} method require recommended package
<<<<<<< HEAD
  \pkg{MASS} to be installed. 
=======
  \CRANpkg{MASS} to be installed. 
>>>>>>> 38b5bfbc
}
\value{
  A list (of \code{\link{class}} \code{"\link{listof}"}) containing components
  \item{Model}{Description of the model; usually the formula.}
  \item{Complete}{A matrix with columns corresponding to effects that
    are linearly dependent on the rows.}
  \item{Partial}{The correlations of the estimable effects, with a zero
    diagonal. An object of class \code{"mtable"} which has its own
    \code{\link{print}} method.}
}
\note{
  The aliasing pattern may depend on the contrasts in use: Helmert
  contrasts are probably most useful.

  The defaults are different from those in S.
}
\references{
  Chambers, J. M., Freeny, A and Heiberger, R. M. (1992)
  \emph{Analysis of variance; designed experiments.}
  Chapter 5 of \emph{Statistical Models in S}
  eds J. M. Chambers and T. J. Hastie, Wadsworth & Brooks/Cole.
}
\author{
  The design was inspired by the S function of the same name described
  in Chambers \emph{et al} (1992).
}
\examples{\donttest{
op <- options(contrasts = c("contr.helmert", "contr.poly"))
npk.aov <- aov(yield ~ block + N*P*K, npk)
alias(npk.aov)
options(op)  # reset
}}
\keyword{models}<|MERGE_RESOLUTION|>--- conflicted
+++ resolved
@@ -43,11 +43,7 @@
   correlations induced by the design.
   
   Some parts of the \code{"lm"} method require recommended package
-<<<<<<< HEAD
-  \pkg{MASS} to be installed. 
-=======
   \CRANpkg{MASS} to be installed. 
->>>>>>> 38b5bfbc
 }
 \value{
   A list (of \code{\link{class}} \code{"\link{listof}"}) containing components

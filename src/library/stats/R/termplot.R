#  File src/library/stats/R/termplot.R
#  Part of the R package, http://www.R-project.org
#
#  Copyright (C) 1995-2014 The R Core Team
#
#  This program is free software; you can redistribute it and/or modify
#  it under the terms of the GNU General Public License as published by
#  the Free Software Foundation; either version 2 of the License, or
#  (at your option) any later version.
#
#  This program is distributed in the hope that it will be useful,
#  but WITHOUT ANY WARRANTY; without even the implied warranty of
#  MERCHANTABILITY or FITNESS FOR A PARTICULAR PURPOSE.  See the
#  GNU General Public License for more details.
#
#  A copy of the GNU General Public License is available at
#  http://www.r-project.org/Licenses/

termplot <- function(model, data = NULL,envir = environment(formula(model)),
                     partial.resid = FALSE,
		     rug = FALSE, terms = NULL, se = FALSE,
                     xlabs = NULL, ylabs = NULL,
                     main = NULL, col.term = 2, lwd.term = 1.5,
                     col.se = "orange", lty.se = 2, lwd.se = 1,
                     col.res = "gray", cex = 1, pch = par("pch"),
                     col.smth = "darkred", lty.smth = 2, span.smth = 2/3,
                     ask = dev.interactive() && nb.fig < n.tms,
                     use.factor.levels = TRUE, smooth = NULL,
                     ylim = "common", plot = TRUE, transform.x = FALSE, ...)
{
    which.terms <- terms
    terms <- ## need if(), since predict.coxph() has non-NULL default terms :
	if (is.null(terms))
	    predict(model, type = "terms", se.fit = se)
	else
	    predict(model, type = "terms", se.fit = se, terms = terms)
    n.tms <- ncol(tms <- as.matrix(if(se) terms$fit else terms))
    transform.x <- rep_len(transform.x, n.tms)

    mf <- model.frame(model)
    if (is.null(data))
        data <- eval(model$call$data, envir)
    if (is.null(data))
        data <- mf
    ## maybe rather use naresid() as for factor variables.
    use.rows <- if (NROW(tms) < NROW(data))
        match(rownames(tms), rownames(data)) ## else NULL
    nmt <- colnames(tms)
    if (any(grepl(":", nmt, fixed = TRUE)))
        warning("'model' appears to involve interactions: see the help page",
                domain = NA, immediate. = TRUE)
    cn <- parse(text = nmt, keep.source = FALSE)
    ## Defaults:
    if (!is.null(smooth))
      smooth <- match.fun(smooth)
    if (is.null(ylabs))
	ylabs <- paste("Partial for",nmt)
    if (is.null(main))
        main <- ""
    else if(is.logical(main))
        main <- if(main) deparse(model$call, 500) else ""
    else if(!is.character(main))
        stop("'main' must be TRUE, FALSE, NULL or character (vector).")
    main <- rep_len(main, n.tms) # recycling
    pf <- envir
    carrier <- function(term, transform) { # used for non-factor ones
	if (length(term) > 1L){
<<<<<<< HEAD
	    if (transform) tms[,i] 
=======
	    if (transform) tms[,i]
>>>>>>> 38b5bfbc
	    else carrier(term[[2L]], transform)
	} else
	    eval(term, data, enclos = pf)
    }
    carrier.name <- function(term){
      	if (length(term) > 1L)
	    carrier.name(term[[2L]])
	else
	    as.character(term)
    }

    in.mf <- nmt %in% names(mf)
    is.fac <- sapply(nmt, function(i) i %in% names(mf) && is.factor(mf[, i]))

    if (!plot) {
        outlist <- vector("list", sum(in.mf))
        for (i in 1L:n.tms) {
            if (!in.mf[i]) next
            ## add element to output list
            ## ww = index to rows in the data, selecting one of each unique
            ##        predictor value
            if (is.fac[i]) {
                ## PR#15344
                xx <- mf[, nmt[i]]
                if (!is.null(use.rows)) xx <- xx[use.rows]
                ## "nomatch' in case there is a level not in the data
                ww <- match(levels(xx), xx, nomatch = 0L)
            }
            else {
                xx <- carrier(cn[[i]], transform.x[i])
                if (!is.null(use.rows)) xx <- xx[use.rows]
                ww <- match(sort(unique(xx)), xx)
            }
            outlist[[i]] <- if (se)
                data.frame(x = xx[ww], y = tms[ww, i],
                           se = terms$se.fit[ww, i], row.names = NULL)
            else data.frame(x = xx[ww], y = tms[ww, i], row.names = NULL)
        }
        attr(outlist, "constant") <- attr(terms, "constant")
        ## might be on the fit component.
        if (se && is.null(attr(outlist, "constant")))
            attr(outlist, "constant") <- attr(terms$fit, "constant")
        names(outlist) <- sapply(cn, carrier.name)[in.mf]
        return(outlist)
    }
    ## Defaults:
    if (!is.null(smooth))
      smooth <- match.fun(smooth)
    if (is.null(ylabs))
	ylabs <- paste("Partial for",nmt)
    if (is.null(main))
        main <- ""
    else if(is.logical(main))
        main <- if(main) deparse(model$call, 500) else ""
    else if(!is.character(main))
        stop("'main' must be TRUE, FALSE, NULL or character (vector).")
    main <- rep_len(main, n.tms) # recycling

    if (is.null(xlabs)){
        xlabs <- unlist(lapply(cn,carrier.name))
	if(any(transform.x)) xlabs <- ifelse(transform.x, lapply(cn, deparse), xlabs)
    }
    if (partial.resid || !is.null(smooth)){
	pres <- residuals(model, "partial")
        if (!is.null(which.terms)) pres <- pres[, which.terms, drop = FALSE]
    }

    se.lines <- function(x, iy, i, ff = 2) {
        tt <- ff * terms$se.fit[iy, i]
        lines(x, tms[iy, i] + tt, lty = lty.se, lwd = lwd.se, col = col.se)
        lines(x, tms[iy, i] - tt, lty = lty.se, lwd = lwd.se, col = col.se)
    }

    nb.fig <- prod(par("mfcol"))
    if (ask) {
	oask <- devAskNewPage(TRUE)
	on.exit(devAskNewPage(oask))
    }

    ylims <- ylim
    if(identical(ylims, "common")) {
        ylims <- if(!se) range(tms, na.rm = TRUE)
        else range(tms + 1.05*2*terms$se.fit,
                   tms - 1.05*2*terms$se.fit,
                   na.rm = TRUE)
        if (partial.resid) ylims <- range(ylims, pres, na.rm = TRUE)
        if (rug) ylims[1L] <- ylims[1L] - 0.07*diff(ylims)
    }

    ##---------- Do the individual plots : ----------

    for (i in 1L:n.tms) {
        if(identical(ylim, "free")) {
            ylims <- range(tms[, i], na.rm = TRUE)
            if (se)
                ylims <- range(ylims,
                               tms[, i] + 1.05*2*terms$se.fit[, i],
                               tms[, i] - 1.05*2*terms$se.fit[, i],
                               na.rm = TRUE)
            if (partial.resid)
                ylims <- range(ylims, pres[, i], na.rm = TRUE)
            if (rug)
                ylims[1L] <- ylims[1L] - 0.07*diff(ylims)
        }
        if (!in.mf[i]) next
	if (is.fac[i]) {
	    ff <- mf[, nmt[i]]
            if (!is.null(model$na.action))
                ff <- naresid(model$na.action, ff)
	    ll <- levels(ff)
	    xlims <- range(seq_along(ll)) + c(-.5, .5)
            xx <- as.numeric(ff) ## needed if rug or partial
	    if(rug) {
		xlims[1L] <- xlims[1L] - 0.07*diff(xlims)
		xlims[2L] <- xlims[2L] + 0.03*diff(xlims)
	    }
	    plot(1, 0, type = "n", xlab = xlabs[i], ylab = ylabs[i],
                 xlim = xlims, ylim = ylims, main = main[i], xaxt="n", ...)
            if (use.factor.levels)
                axis(1, at = seq_along(ll), labels = ll, ...)
            else
                axis(1)
	    for(j in seq_along(ll)) {
		ww <- which(ff == ll[j])[c(1, 1)]
		jf <- j + c(-0.4, 0.4)
		lines(jf, tms[ww, i], col = col.term, lwd = lwd.term, ...)
		if(se) se.lines(jf, iy = ww, i = i)
	    }
	}
	else { ## continuous carrier
	    xx <- carrier(cn[[i]], transform.x[i])
            if (!is.null(use.rows)) xx <- xx[use.rows]
	    xlims <- range(xx, na.rm = TRUE)
	    if(rug)
		xlims[1L] <- xlims[1L] - 0.07*diff(xlims)
	    oo <- order(xx)
	    plot(xx[oo], tms[oo, i], type = "l",
                 xlab = xlabs[i], ylab = ylabs[i],
		 xlim = xlims, ylim = ylims, main = main[i],
                 col = col.term, lwd = lwd.term, ...)
            if(se) se.lines(xx[oo], iy = oo, i = i)
	}
	if (partial.resid){
          if (!is.fac[i] && !is.null(smooth)){
            smooth(xx,pres[, i], lty = lty.smth,
                   cex = cex, pch = pch, col = col.res,
                   col.smooth = col.smth, span = span.smth)
          }
          else
              points(xx, pres[, i], cex = cex, pch = pch, col = col.res)
        }
	if (rug) {
            n <- length(xx)
            ## Fixme: Isn't this a kludge for segments() ?
	    lines(rep.int(jitter(xx), rep.int(3, n)),
                  rep.int(ylims[1L] + c(0, 0.05, NA)*diff(ylims), n))
	    if (partial.resid)
		lines(rep.int(xlims[1L] + c(0, 0.05, NA)*diff(xlims), n),
                      rep.int(pres[, i], rep.int(3, n)))
	}
    }
    invisible(n.tms)
}<|MERGE_RESOLUTION|>--- conflicted
+++ resolved
@@ -65,11 +65,7 @@
     pf <- envir
     carrier <- function(term, transform) { # used for non-factor ones
 	if (length(term) > 1L){
-<<<<<<< HEAD
-	    if (transform) tms[,i] 
-=======
 	    if (transform) tms[,i]
->>>>>>> 38b5bfbc
 	    else carrier(term[[2L]], transform)
 	} else
 	    eval(term, data, enclos = pf)

--- conflicted
+++ resolved
@@ -2,11 +2,7 @@
 #  Part of the R package, http://www.R-project.org
 #
 #  Copyright (C) 1999-1999 Saikat DebRoy, Douglas M. Bates, Jose C. Pinheiro
-<<<<<<< HEAD
-#  Copyright (C) 2000-13   The R Core Team
-=======
 #  Copyright (C) 2000-2014 The R Core Team
->>>>>>> 38b5bfbc
 #
 #  This program is free software; you can redistribute it and/or modify
 #  it under the terms of the GNU General Public License as published by

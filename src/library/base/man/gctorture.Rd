--- conflicted
+++ resolved
@@ -28,8 +28,6 @@
   This function has no effect in CXXR, whose aggressive approach to
   garbage collection will readily manifest most memory protection bugs
   anyway.
-<<<<<<< HEAD
-=======
 }
 \details{
   Calling \code{gctorture(TRUE)} instructs the memory manager to force a
@@ -49,7 +47,6 @@
   reallocation.  This will cause memory to grow and should be used with
   caution and in conjunction with operating system facilities to monitor
   and limit process memory use.
->>>>>>> e3ceeaa2
 }
 \value{
   Previous value of first argument.

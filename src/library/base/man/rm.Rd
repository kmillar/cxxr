% File src/library/base/man/rm.Rd
% Part of the R package, http://www.R-project.org
% Copyright 1995-2010 R Core Development Team
% Distributed under GPL 2 or later

\name{remove}
\title{Remove Objects from a Specified Environment}
\usage{
<<<<<<< HEAD
remove(\dots, list = character(0L), pos = -1,
       envir = as.environment(pos), inherits = FALSE)

rm    (\dots, list = character(0L), pos = -1,
=======
remove(\dots, list = character(), pos = -1,
       envir = as.environment(pos), inherits = FALSE)

rm    (\dots, list = character(), pos = -1,
>>>>>>> e3ceeaa2
       envir = as.environment(pos), inherits = FALSE)
}
\alias{rm}
\alias{remove}
\arguments{
  \item{\dots}{the objects to be removed, as names (unquoted) or
    character strings (quoted).}
  \item{list}{a character vector naming objects to be removed.}
  \item{pos}{where to do the removal.  By default, uses the
    current environment.  See \sQuote{details} for other possibilities.}
  \item{envir}{the \code{\link{environment}} to use.  See \sQuote{details}.}
  \item{inherits}{should the enclosing frames of the environment be
    inspected?}
}
\description{
  \code{remove} and \code{rm} can be used to remove objects.  These can
  be specified successively as character strings, or in the character
  vector \code{list}, or through a combination of both.  All objects
  thus specified will be removed.

  If \code{envir} is NULL then the currently active environment is
  searched first.

  If \code{inherits} is \code{TRUE} then parents of the supplied
  directory are searched until a variable with the given name is
  encountered.  A warning is printed for each variable that is not
  found.
}
\details{
  The \code{pos} argument can specify the  environment from which to remove
  the objects in any of several ways:
  as an integer (the position in the \code{\link{search}} list); as
  the character string name of an element in the search list; or as an
  \code{\link{environment}} (including using \code{\link{sys.frame}} to
  access the currently active function calls).
  The \code{envir} argument is an alternative way to specify an
  environment, but is primarily there for back compatibility.

  It is not allowed to remove variables from the base environment and
  base namespace, nor from any environment which is locked (see
  \code{\link{lockEnvironment}}).

  Earlier versions of \R incorrectly claimed that supplying a character
  vector in \code{\dots} removed the objects named in the character
  vector, but it removed the character vector.  Use the \code{list}
  argument to specify objects \emph{via} a character vector.
}
\references{
  Becker, R. A., Chambers, J. M. and Wilks, A. R. (1988)
  \emph{The New S Language}.
  Wadsworth & Brooks/Cole.
}
\seealso{
  \code{\link{ls}}, \code{\link{objects}}
}
\examples{
tmp <- 1:4
## work with tmp  and cleanup
rm(tmp)

\dontrun{
## remove (almost) everything in the working environment.
## You will get no warning, so don't do this unless you are really sure.
rm(list = ls())
}}
\keyword{environment}<|MERGE_RESOLUTION|>--- conflicted
+++ resolved
@@ -6,17 +6,10 @@
 \name{remove}
 \title{Remove Objects from a Specified Environment}
 \usage{
-<<<<<<< HEAD
-remove(\dots, list = character(0L), pos = -1,
-       envir = as.environment(pos), inherits = FALSE)
-
-rm    (\dots, list = character(0L), pos = -1,
-=======
 remove(\dots, list = character(), pos = -1,
        envir = as.environment(pos), inherits = FALSE)
 
 rm    (\dots, list = character(), pos = -1,
->>>>>>> e3ceeaa2
        envir = as.environment(pos), inherits = FALSE)
 }
 \alias{rm}

% File src/library/base/man/readLines.Rd
% Part of the R package, http://www.R-project.org
<<<<<<< HEAD
% Copyright 1995-2008 R Core Development Team
=======
% Copyright 1995-2011 R Core Development Team
>>>>>>> e3ceeaa2
% Distributed under GPL 2 or later

\name{readLines}
\alias{readLines}
\title{Read Text Lines from a Connection}
\description{
  Read some or all text lines from a connection.
}
\usage{
readLines(con = stdin(), n = -1L, ok = TRUE, warn = TRUE,
          encoding = "unknown")
}
\arguments{
  \item{con}{a \link{connection} object or a character string.}
  \item{n}{integer.  The (maximal) number of lines to
    read.  Negative values indicate that one should read up to the end of
    input on the connection.}
  \item{ok}{logical.  Is it OK to reach the end of the connection before
    \code{n > 0} lines are read?  If not, an error will be generated.}
  \item{warn}{logical.  Warn if a text file is missing a final EOL.}
  \item{encoding}{encoding to be assumed for input strings.  It is
    used to mark character strings as known to be in
    Latin-1 or UTF-8: it is not used to re-encode the input.  To do the
    latter, specify the encoding as part of the connection \code{con} or
    via \code{\link{options}(encoding=)}: see the example under
    \code{\link{file}}.
#ifdef windows
    See also \sQuote{Details}.
#endif
  }
}
\details{
  If the \code{con} is a character string, the function calls
  \code{\link{file}} to obtain a file connection which is opened for
  the duration of the function call.  As from \R 2.10.0 this can be a
  compressed file.

  If the connection is open it is read from its current position.  If it
  is not open, it is opened in \code{"rt"} mode for the duration of
  the call and then closed again.

  If the final line is incomplete (no final EOL marker) the behaviour
  depends on whether the connection is blocking or not.  For a
  non-blocking text-mode connection the incomplete line is pushed back,
  silently.  For all other connections the line will be accepted, with a
  warning. 

  Whatever mode the connection is opened in, any of LF, CRLF or CR will
  be accepted as the EOL marker for a line.

  If \code{con} is a not-already-open \link{connection} with a non-default
  \code{encoding} argument, the text is converted to UTF-8 and declared
  as such (and the \code{encoding} argument to \code{readLines} is ignored).
  See the examples.
}
\value{
  A character vector of length the number of lines read.

  The elements of the result have a declared encoding if \code{encoding} is
  \code{"latin1"} or \code{"UTF-8"},
}
\note{
  The default connection, \code{\link{stdin}}, may be different from
  \code{con = "stdin"}: see \code{\link{file}}.
}
\seealso{
  \code{\link{connections}}, \code{\link{writeLines}}, \code{\link{readBin}},
  \code{\link{scan}}}

\examples{
cat("TITLE extra line", "2 3 5 7", "", "11 13 17", file="ex.data",
    sep="\n")
readLines("ex.data", n=-1)
unlink("ex.data") # tidy up

## difference in blocking
cat("123\nabc", file = "test1")
readLines("test1") # line with a warning

con <- file("test1", "r", blocking = FALSE)
readLines(con) # empty
cat(" def\n", file = "test1", append = TRUE)
readLines(con) # gets both
close(con)

unlink("test1") # tidy up

\dontrun{
# read a 'Windows Unicode' file 
A <- readLines(file("Unicode.txt", encoding="UCS-2LE"))
unique(Encoding(A)) # will most likely be UTF-8
}}
\keyword{file}
\keyword{connection}<|MERGE_RESOLUTION|>--- conflicted
+++ resolved
@@ -1,10 +1,6 @@
 % File src/library/base/man/readLines.Rd
 % Part of the R package, http://www.R-project.org
-<<<<<<< HEAD
-% Copyright 1995-2008 R Core Development Team
-=======
 % Copyright 1995-2011 R Core Development Team
->>>>>>> e3ceeaa2
 % Distributed under GPL 2 or later
 
 \name{readLines}

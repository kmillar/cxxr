--- conflicted
+++ resolved
@@ -93,13 +93,10 @@
   \code{units} function, which also has a replacement form.  If the
   units are changed, the numerical value is scaled accordingly.  The
   replacement version keeps attributes such as names and dimensions.
-<<<<<<< HEAD
-=======
 
   Note that \code{units = "days"} means a period of 24 hours, hence
   takes no account of Daylight Savings Time.  Differences in objects
   of class \code{"\link{Date}"} are computed as if in the UTC time zone.
->>>>>>> 38b5bfbc
 
   The \code{as.double} method returns the numeric value expressed in
   the specified units.  Using  \code{units = "auto"} means the units of the

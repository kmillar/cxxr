--- conflicted
+++ resolved
@@ -1,10 +1,6 @@
 % File src/library/base/man/options.Rd
 % Part of the R package, http://www.R-project.org
-<<<<<<< HEAD
-% Copyright 1995-2009 R Core Development Team
-=======
 % Copyright 1995-2011 R Core Development Team
->>>>>>> e3ceeaa2
 % Distributed under GPL 2 or later
 
 \name{options}
@@ -65,8 +61,6 @@
       \code{TRUE}.  Could also be set to an integer for specifying how
       many (simulated) smooths should be added.  This is currently only
       used by \code{\link{plot.lm}}.}
-<<<<<<< HEAD
-=======
 
     \item{\code{browserNLdisabled}:}{logical: whether newline is
       disabled as a synonym for \code{"n"} is the browser.}
@@ -75,7 +69,6 @@
       true, \code{\link{library}} asks a user to accept any non-standard
       license at first use.
     }
->>>>>>> e3ceeaa2
 
     \item{\code{check.bounds}:}{logical, defaulting to \code{FALSE}.  If
       true, a \link{warning} is produced whenever a
@@ -103,11 +96,7 @@
 
     \item{\code{digits}:}{controls the number of digits to print when
       printing numeric values.  It is a suggestion only.  Valid values
-<<<<<<< HEAD
-      are 1\dots{}22 with default 7.  See the warning in
-=======
       are 1\dots{}22 with default 7.  See the note in
->>>>>>> e3ceeaa2
       \code{\link{print.default}} about values greater than 15.}
 
     \item{\code{digits.secs}:}{controls the maximum number of digits to
@@ -160,30 +149,10 @@
       The default is \code{\link{interactive}()}, i.e., \code{TRUE} for
       interactive use.}
 
-<<<<<<< HEAD
-    \item{\code{keep.source.pkgs}:}{As for \code{keep.source}, for
-      functions in packages loaded by \code{\link{library}} or
-      \code{\link{require}}.  Defaults to \code{FALSE} unless the
-      environment variable \env{R_KEEP_PKG_SOURCE} is set to
-      \code{yes}.
-
-      Note this does not apply to packages using lazy-loading or saved
-      images.  Whether they have kept source is determined when they are
-      installed (and is almost certainly false).}
-
-    \item{\code{mailer}:}{default mailer used by
-      \code{\link{bug.report}()}.  Can be \code{"none"}.}
-
-    \item{\code{max.contour.segments}:}{positive integer, defaulting to
-      \code{250000} and usually not set.  A limit on the number of
-      segments in a single contour line in \code{\link{contour}} or
-      \code{\link{contourLines}}.}
-=======
     %% used by tools::makeLazyLoading
     \item{\code{keep.source.pkgs}:}{As for \code{keep.source}, used only
     when packages are installed.  Defaults to \code{FALSE} unless the
     environment variable \env{R_KEEP_PKG_SOURCE} is set to \code{yes}.}
->>>>>>> e3ceeaa2
 
     \item{\code{max.print}:}{integer, defaulting to \code{99999}.
       \code{\link{print}} or \code{\link{show}} methods can make use of
@@ -227,15 +196,6 @@
     }
 
     \item{\code{pdfviewer}:}{default PDF viewer.
-<<<<<<< HEAD
-#ifdef unix
-      The default is set from the environment variable
-      \env{R_PDFVIEWER}, the default value of which is set when \R is
-      configured.
-#endif
-#ifdef windows
-      Defaults to the full path to \samp{open.exe}, a utility supplied with \R.
-=======
       The default is set from the environment variable \env{R_PDFVIEWER},
 #ifdef unix
       the default value of which is set when \R is configured.
@@ -243,7 +203,6 @@
 #ifdef windows
       which defaults to the full path to \command{open.exe}, a utility
       supplied with \R.
->>>>>>> e3ceeaa2
 #endif
     }
 
@@ -256,11 +215,7 @@
     \item{\code{prompt}:}{a non-empty string to be used for \R's prompt;
       should usually end in a blank (\code{" "}).}
 
-<<<<<<< HEAD
-      % verbatim, for checking " \t\n\"\\'`><=%;,|&{()}"    
-=======
       % verbatim, for checking " \t\n\"\\'`><=%;,|&{()}"
->>>>>>> e3ceeaa2
 #ifdef unix
     \item{\code{rl_word_breaks}:}{Used for the readline-based terminal
       interface.  Default value \code{" \\t\\n\\"\\\\'`><=\%;,|&\{()\}"}.%"
@@ -298,13 +253,8 @@
     \item{\code{stringsAsFactors}:}{The default setting for arguments of
       \code{\link{data.frame}} and \code{\link{read.table}}.}
 
-<<<<<<< HEAD
-    \item{\code{texi2dvi}:}{used by function
-      \code{\link{texi2dvi}} in package \pkg{tools}.
-=======
     \item{\code{texi2dvi}:}{used by functions
       \code{\link{texi2dvi}} and \code{\link{texi2pdf}} in package \pkg{tools}.
->>>>>>> e3ceeaa2
 #ifdef unix
       Set at startup from the environment variable \env{R_TEXI2DVICMD}.
 #endif
@@ -317,17 +267,11 @@
     \item{\code{topLevelEnvironment}:}{see \code{\link{topenv}} and
       \code{\link{sys.source}}.}
 
-<<<<<<< HEAD
-    \item{\code{useFancyQuotes}:}{logical: controls the use of
-      directional quotes in \code{\link{sQuote}}, \code{dQuote} and in
-      rendering text help (see \code{\link{Rd2txt}}).}
-=======
     \item{\code{useFancyQuotes}:}{controls the use of
       directional quotes in \code{\link{sQuote}}, \code{dQuote} and in
       rendering text help (see \code{\link{Rd2txt}} in package
       \pkg{tools}).  Can be \code{TRUE}, \code{FALSE}, \code{"TeX"} or
       \code{"UTF-8"}.}
->>>>>>> e3ceeaa2
 
     \item{\code{verbose}:}{logical.  Should \R report extra information
       on progress?  Set to \code{TRUE} by the command-line option
@@ -506,13 +450,10 @@
       \code{\link{help.start}()} and \code{\link{browseURL}} on UNIX, or
       a non-default browser on Windows.  Alternatively, an \R function that
       is called with a URL as its argument.}
-<<<<<<< HEAD
-=======
 
     \item{\code{ccaddress}:}{default Cc: address used by
       \code{\link{create.post}} (and hence\code{\link{bug.report}} and
       \code{\link{help.request}}).  Can be \code{FALSE} or \code{""}.}
->>>>>>> e3ceeaa2
 
     \item{\code{de.cellwidth}:}{integer: the cell widths (number of
       characters) to be used in the data editor \code{\link{dataentry}}.
@@ -531,22 +472,14 @@
     \item{\code{example.ask}:}{default for the \code{ask} argument of
       \code{\link{example}}.}
 
-<<<<<<< HEAD
-    \item{\code{help_text_width}:}{The target pager width when
-      formatting text help.  Usually unset, when the default is 80
-      columns.}
-=======
     \item{\code{help.ports}:}{optional integer vector for setting ports
       of the internal HTTP server, see \code{\link{startDynamicHelp}}.}
 
     \item{\code{help.search.types}:}{default types of documentation
       to be searched by \code{\link{help.search}} and \code{\link{??}}.}
->>>>>>> e3ceeaa2
 
     \item{\code{help.try.all.packages}:}{default for an argument of
       \code{\link{help}}.}
-    
-    \item{\code{help_type}:}{default for an argument of \code{\link{help}}.}
 
     \item{\code{help_type}:}{default for an argument of
     \code{\link{help}}, used also as the help type by \code{\link{?}}.}
@@ -581,16 +514,6 @@
       and installed -- see \code{\link{install.packages}}.
 #ifdef windows
       Possible values are \code{"win.binary"} (the default) and
-<<<<<<< HEAD
-      \code{"source"}.
-#endif
-#ifdef unix
-      Possible values are \code{"source"} (the default except under the
-      CRAN Mac OS X build) and \code{"mac.binary"}. The latter can
-      have a suffix if supported by a special build, such as
-      \code{"mac.binary.leopard"} to access the \code{"leopard"} tree
-      of repositories instead of the default \code{"universal"}.
-=======
       \code{"source"}.  Some Mac OS X builds use \code{"mac.binary.leopard"}.
 #endif
 #ifdef unix
@@ -598,7 +521,6 @@
       CRAN Mac OS X build) and \code{"mac.binary.leopard"}.  Windows
       uses  \code{"win.binary"}.  (\code{"mac.binary"} and
       \code{"mac.binary.universal"} are no longer in use.)
->>>>>>> e3ceeaa2
 #endif
     }
 
@@ -627,8 +549,6 @@
       used.
 #endif
     }
-<<<<<<< HEAD
-=======
   }
 }
 \section{Options set in package parallel}{
@@ -641,19 +561,13 @@
       environment variable \env{MC_CORES} if set.  Most applications
       which use this assume a limit of \code{2} if it is unset.
     }
->>>>>>> e3ceeaa2
   }
 }
 \section{Options used on Unix only}{
   \describe{
-<<<<<<< HEAD
-    \item{\code{latexcmd}, \code{dvipscmd}:}{character strings giving
-      commands to be used in off-line printing of help pages.}
-=======
     \item{\code{dvipscmd}:}{character string giving a command to be used in
     the (deprecated) off-line printing of help pages \emph{via}
     PostScript.  Defaults to \command{"dvips"}.}
->>>>>>> e3ceeaa2
   }
 }
 \section{Options used on Windows only}{

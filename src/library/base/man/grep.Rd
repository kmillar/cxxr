--- conflicted
+++ resolved
@@ -1,10 +1,6 @@
 % File src/library/base/man/grep.Rd
 % Part of the R package, http://www.R-project.org
-<<<<<<< HEAD
-% Copyright 1995-2009 R Core Development Team
-=======
 % Copyright 1995-2011 R Core Development Team
->>>>>>> e3ceeaa2
 % Distributed under GPL 2 or later
 
 \name{grep}
@@ -18,30 +14,16 @@
 \alias{regexec}
 \description{
   \code{grep}, \code{grepl}, \code{regexpr} and \code{gregexpr} search
-<<<<<<< HEAD
-  for matches to argument \code{pattern} within a character vector: they
-  differ in the format of and amount of detail in the results.
-=======
   for matches to argument \code{pattern} within each element of a
   character vector: they differ in the format of and amount of detail in
   the results.
->>>>>>> e3ceeaa2
 
   \code{sub} and \code{gsub} perform replacement of the first and all
   matches respectively.
 }
 \usage{
-<<<<<<< HEAD
-grep(pattern, x, ignore.case = FALSE, extended = TRUE,
-     perl = FALSE, value = FALSE, fixed = FALSE, useBytes = FALSE,
-     invert = FALSE)
-
-grepl(pattern, x, ignore.case = FALSE, extended = TRUE,
-     perl = FALSE, fixed = FALSE, useBytes = FALSE)
-=======
 grep(pattern, x, ignore.case = FALSE, perl = FALSE, value = FALSE,
      fixed = FALSE, useBytes = FALSE, invert = FALSE)
->>>>>>> e3ceeaa2
 
 grepl(pattern, x, ignore.case = FALSE, perl = FALSE,
       fixed = FALSE, useBytes = FALSE)
@@ -73,14 +55,7 @@
     object which can be coerced by \code{as.character} to a character vector.}
   \item{ignore.case}{if \code{FALSE}, the pattern matching is \emph{case
       sensitive} and if \code{TRUE}, case is ignored during matching.}
-<<<<<<< HEAD
-  \item{extended}{if \code{TRUE}, extended regular expression matching
-    is used, and if \code{FALSE} basic regular expressions are used: the
-    latter are deprecated.}
-  \item{perl}{logical. Should perl-compatible regexps be used?
-=======
   \item{perl}{logical.  Should perl-compatible regexps be used?
->>>>>>> e3ceeaa2
     Has priority over \code{extended}.}
   \item{value}{if \code{FALSE}, a vector containing the (\code{integer})
     indices of the matches determined by \code{grep} is returned, and if
@@ -92,11 +67,7 @@
     byte-by-byte rather than character-by-character.  See
     \sQuote{Details}.}
   \item{invert}{logical.  If \code{TRUE} return indices or values for
-<<<<<<< HEAD
-         elements that do \emph{not} match.}
-=======
     elements that do \emph{not} match.}
->>>>>>> e3ceeaa2
   \item{replacement}{a replacement for matched pattern in \code{sub} and
     \code{gsub}.  Coerced to character if possible.  For \code{fixed =
       FALSE} this can include backreferences \code{"\\1"} to
@@ -113,15 +84,6 @@
   Arguments which should be character strings or character vectors are
   coerced to character if possible.
 
-<<<<<<< HEAD
-  Each of these functions operates in one of four modes:
-  \enumerate{
-    \item \code{fixed = TRUE}: use exact matching.
-    \item \code{perl = TRUE}: use Perl-style regular expressions.
-    \item \code{extended = FALSE}: use POSIX 1003.2 basic regular
-    expressions (this mode is deprecated).
-    \item Defaults for the above three arguments: use POSIX 1003.2
-=======
   Each of these functions (apart from \code{regexec}, which currently
   does not support Perl-style regular expressions) operates in one of
   three modes:
@@ -129,7 +91,6 @@
     \item \code{fixed = TRUE}: use exact matching.
     \item \code{perl = TRUE}: use Perl-style regular expressions.
     \item \code{fixed = FALSE, perl = FALSE}: use POSIX 1003.2
->>>>>>> e3ceeaa2
     extended regular expressions.
   }
   See the help pages on \link{regular expression} for details of the
@@ -137,22 +98,6 @@
 
   The two \code{*sub} functions differ only in that \code{sub} replaces
   only the first occurrence of a \code{pattern} whereas \code{gsub}
-<<<<<<< HEAD
-  replaces all occurrences.
-
-  For \code{regexpr} and \code{gregexpr} it is an error for
-  \code{pattern} to be \code{NA}, otherwise \code{NA} is permitted and
-  gives an \code{NA} match.
-
-  The main effect of \code{useBytes} is to avoid errors/warnings about
-  invalid inputs and spurious matches in multibyte locales, but for
-  \code{regexpr} it changes the interpretation of the output.  As from
-  \R 2.10.0 it inhibits the conversion of inputs with marked encodings.
-  
-  Caseless matching does not make much sense for bytes in a multibyte
-  locale, and you should expect it only to work for ASCII characters if
-  \code{useBytes = TRUE}.
-=======
   replaces all occurrences.  If \code{replacement} contains
   backreferences which are not defined in \code{pattern} the result is
   undefined (but most often the backreference is taken to be \code{""}).
@@ -182,18 +127,13 @@
   implementation (as distinct from the POSIX standard) the only
   difference was that \samp{?}, \samp{+}, \samp{\{}, \samp{|}, \samp{(},
   and \samp{)} were not interpreted as metacharacters.
->>>>>>> e3ceeaa2
 }
 
 \value{
   \code{grep(value = FALSE)} returns an integer vector of the indices
   of the elements of \code{x} that yielded a match (or not, for
   \code{invert = TRUE}.
-<<<<<<< HEAD
-  
-=======
-
->>>>>>> e3ceeaa2
+
   \code{grep(value = TRUE)} returns a character vector containing the
   selected elements of \code{x} (after coercion, preserving names but no
   other attributes).
@@ -203,38 +143,18 @@
 
   For \code{sub} and \code{gsub} return a character vector of the same
   length and with the same attributes as \code{x} (after possible
-<<<<<<< HEAD
-  coercion).  Elements of character vectors \code{x} which are not
-  substituted will be return unchanged (including any declared
-  encoding).  If \code{useBytes = FALSE} a non-ASCII result will often
-  be in UTF-8 with a marked encoding (e.g. if there is a UTF-8 input, in
-  a multibyte locale if \code{perl = TRUE}, and always for non-Perl regexps).
-=======
   coercion to character).  Elements of character vectors \code{x} which
   are not substituted will be returned unchanged (including any declared
   encoding).  If \code{useBytes = FALSE} a non-ASCII substituted result
   will often be in UTF-8 with a marked encoding (e.g. if there is a
   UTF-8 input, and in a multibyte locale unless \code{fixed = TRUE}).
   Such strings can be re-encoded by \code{\link{enc2native}}.
->>>>>>> e3ceeaa2
 
   \code{regexpr} returns an integer vector of the same length as
   \code{text} giving the starting position of the first match or
   \eqn{-1} if there is none, with attribute \code{"match.length"}, an
   integer vector giving the length of the matched text (or \eqn{-1} for
   no match).  The match positions and lengths are in characters unless
-<<<<<<< HEAD
-  \code{useBytes = TRUE} is used, when they are in bytes.
-
-  \code{gregexpr} returns a list of the same length as \code{text} each
-  element of which is of the same form as the return value for \code{regexpr},
-  except that the starting positions of every (disjoint) match are
-  given.
-}
-
-\section{Warning}{
-  The basic and extended modes of \code{gsub} and \code{gregexpr} do not
-=======
   \code{useBytes = TRUE} is used, when they are in bytes.  If named
   capture is used there are further attributes \code{"capture.start"},
   \code{"capture.length"} and \code{"capture.names"}.
@@ -254,46 +174,10 @@
 
 \section{Warning}{
   POSIX 1003.2 mode of \code{gsub} and \code{gregexpr} does not
->>>>>>> e3ceeaa2
   work correctly with repeated word-boundaries (e.g. \code{pattern =
   "\\b"}).  Use \code{perl = TRUE} for such matches (but that may not
   work as expected with non-ASCII inputs, as the meaning of
   \sQuote{word} is system-dependent).
-<<<<<<< HEAD
-}
-
-\section{Performance considerations}{
-  If you are doing a lot of regular expression matching, including on
-  very long strings, you will want to consider the options used.
-  Generally PCRE will be faster than the default regular expression
-  engine, and \code{fixed = TRUE} faster still (especially when each
-  pattern is matched only a few times).
-
-  If you are working in a single-byte locale and have marked UTF-8
-  strings that are representable in that locale, convert them first as
-  just one UTF-8 string will force all the matching to be done in
-  Unicode, which attracts a penalty of around \eqn{3\times{}}{3x} for
-  the default POSIX 1003.2 mode.
-  
-  If you can make use of \code{useBytes = TRUE}, the strings will not be
-  checked before matching, and the actual matching will be faster.
-  Often byte-based matching suffices in a UTF-8 locale since byte
-  patterns of one character never match part of another.
-}
-
-\source{
-  The C code for POSIX-style regular expression matching has changed
-  over the years. As from \R 2.10.0 the TRE library of Ville Laurikari
-  (\url{http://laurikari.net/tre/}) is used.  From 2005 to \R 2.9.2,
-  code based on \code{glibc} was used (and before that, code from GNU
-  \command{grep}).  The POSIX standard does give some room for
-  interpretation, especially in the handling of invalid regular
-  expressions and the collation of character ranges, so the results will
-  have changed slightly.
-
-  For Perl-style matching PCRE (\url{http://www.pcre.org}) is used.
-=======
->>>>>>> e3ceeaa2
 }
 
 \section{Performance considerations}{
@@ -333,10 +217,7 @@
   \emph{The New S Language}.
   Wadsworth & Brooks/Cole (\code{grep})
 }
-<<<<<<< HEAD
-=======
-
->>>>>>> e3ceeaa2
+
 % the `aka' below is for ESS
 \seealso{
   \link{regular expression} (aka \code{\link{regexp}}) for the details
@@ -354,15 +235,10 @@
 
   \code{\link{tolower}}, \code{\link{toupper}} and \code{\link{chartr}}
   for character translations.
-<<<<<<< HEAD
-  \code{\link{charmatch}}, \code{\link{pmatch}}, \code{\link{match}}.
+
   \code{\link{apropos}} uses regexps and has more examples.
-=======
-
-  \code{\link{apropos}} uses regexps and has more examples.
 
   \code{\link{grepRaw}} for matching raw vectors.
->>>>>>> e3ceeaa2
 }
 \examples{
 grep("[a-z]", letters)
@@ -425,8 +301,6 @@
 txt2 <- "useRs may fly into JFK or laGuardia"
 gsub("(\\\\w)(\\\\w*)(\\\\w)", "\\\\U\\\\1\\\\E\\\\2\\\\U\\\\3", txt2, perl=TRUE)
  sub("(\\\\w)(\\\\w*)(\\\\w)", "\\\\U\\\\1\\\\E\\\\2\\\\U\\\\3", txt2, perl=TRUE)
-<<<<<<< HEAD
-=======
 
 ## named capture
 notables <- c("  Ben Franklin and Jefferson Davis",
@@ -463,7 +337,6 @@
     parts
 }
 URL_parts(x)
->>>>>>> e3ceeaa2
 }
 \keyword{character}
 \keyword{utilities}
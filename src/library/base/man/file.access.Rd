--- conflicted
+++ resolved
@@ -38,11 +38,8 @@
   this function regards directories and files with extension
   \file{.exe}, \file{.bat}, \file{.cmd} and \file{.com} as executable.
   (\code{\link{system}} and \code{\link{Sys.which}} make the same assumption.)
-<<<<<<< HEAD
-=======
   
   UTF-8-encoded file names not valid in the current locale can be used.
->>>>>>> e3ceeaa2
 #endif
 
   Please note that it is not a good idea to use this function to test

--- conflicted
+++ resolved
@@ -21,14 +21,9 @@
        justify = c("left", "right", "centre", "none"),
        width = NULL, na.encode = TRUE, scientific = NA,
        big.mark = "",   big.interval = 3L,
-<<<<<<< HEAD
-     small.mark = "", small.interval = 5L,
-   decimal.mark = ".", zero.print = NULL, drop0trailing = FALSE, \dots)
-=======
        small.mark = "", small.interval = 5L,
        decimal.mark = ".", zero.print = NULL,
        drop0trailing = FALSE, \dots)
->>>>>>> e3ceeaa2
 
 \method{format}{data.frame}(x, \dots, justify = "none")
 

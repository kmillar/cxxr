--- conflicted
+++ resolved
@@ -1,10 +1,6 @@
 % File src/library/base/man/save.Rd
 % Part of the R package, http://www.R-project.org
-<<<<<<< HEAD
-% Copyright 1995-2009 R Core Development Team
-=======
 % Copyright 1995-2011 R Core Development Team
->>>>>>> e3ceeaa2
 % Distributed under GPL 2 or later
 
 \name{save}
@@ -22,11 +18,7 @@
   happens with \code{\link{q}("yes")}.
 }
 \usage{
-<<<<<<< HEAD
-save(\dots, list = character(0L),
-=======
 save(\dots, list = character(),
->>>>>>> e3ceeaa2
      file = stop("'file' must be specified"),
      ascii = FALSE, version = NULL, envir = parent.frame(),
      compress = !ascii, compression_level,
@@ -96,11 +88,7 @@
   this to have different defaults).
 
   A connection that is not already open will be opened in mode
-<<<<<<< HEAD
-  \code{"wb"}.  Only ASCII saves can be written to text-mode connections.
-=======
   \code{"wb"}.
->>>>>>> e3ceeaa2
 }
 
 \section{Compression}{

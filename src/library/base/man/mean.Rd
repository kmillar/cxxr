--- conflicted
+++ resolved
@@ -1,10 +1,6 @@
 % File src/library/base/man/mean.Rd
 % Part of the R package, http://www.R-project.org
-<<<<<<< HEAD
-% Copyright 1995-2009 R Core Development Team
-=======
 % Copyright 1995-2010 R Core Development Team
->>>>>>> e3ceeaa2
 % Distributed under GPL 2 or later
 
 \name{mean}
@@ -35,15 +31,6 @@
   Generic function for the (trimmed) arithmetic mean.
 }
 \value{
-<<<<<<< HEAD
-  For a data frame, a named vector with the appropriate method being
-  applied column by column.
-  
-  If \code{trim} is zero (the default), the arithmetic mean of the
-  values in \code{x} is computed, as a numeric or complex vector of
-  length one.  If \code{x} is not logical (coerced to numeric), numeric
-  (including integer) or complex, \code{NA} is returned, with a warning.
-=======
   % For a data frame, a named vector with the appropriate method being
   % applied column by column.
 
@@ -51,7 +38,6 @@
   values in \code{x} is computed, as a numeric or complex vector of
   length one.  If \code{x} is not logical (coerced to numeric), numeric
   (including integer) or complex, \code{NA_real_} is returned, with a warning.
->>>>>>> e3ceeaa2
 
   If \code{trim} is non-zero, a symmetrically trimmed mean is computed
   with a fraction of \code{trim} observations deleted from each end

--- conflicted
+++ resolved
@@ -48,14 +48,8 @@
   ordinary variable, its value is substituted, unless \code{env} is
   \code{\link{.GlobalEnv}} in which case the symbol is left unchanged.
 
-<<<<<<< HEAD
-  \code{substitute} and \code{quote} are both \link{primitive} functions so
-  positional matching is used and names of supplied arguments are
-  ignored.
-=======
   Both \code{quote} and \code{substitute} are \sQuote{special}
   \link{primitive} functions which do not evaluate their arguments.
->>>>>>> e3ceeaa2
 }
 \value{
   The \code{\link{mode}} of the result is generally \code{"call"} but

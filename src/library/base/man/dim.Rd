% File src/library/base/man/dim.Rd
% Part of the R package, http://www.R-project.org
% Copyright 1995-2010 R Core Development Team
% Distributed under GPL 2 or later

\name{dim}
\alias{dim}
\alias{dim.data.frame}
\alias{dim<-}
\title{Dimensions of an Object}
\usage{
dim(x)
dim(x) <- value
}
\description{
  Retrieve or set the dimension of an object.
}
\arguments{
  \item{x}{an \R object, for example a matrix, array or data frame.}
  \item{value}{For the default method, either \code{NULL} or
    a numeric vector, which is coerced to integer (by truncation).}
}
\details{
  The functions \code{dim} and \code{dim<-} are \link{internal generic}
  \link{primitive} functions.

  \code{dim} has a method for \code{\link{data.frame}}s, which returns
  the lengths of the \code{row.names} attribute of \code{x} and
  of \code{x} (as the numbers of rows and columns respectively).
<<<<<<< HEAD
  
  These functions are \link{primitive}, so argument names are ignored
  (but this might not be true of their methods).
=======
>>>>>>> e3ceeaa2
}
\value{
  For an array (and hence in particular, for a matrix) \code{dim} retrieves
  the \code{dim} attribute of the object.  It is \code{NULL} or a vector
  of mode \code{\link{integer}}.

  The replacement method changes the \code{"dim"} attribute (provided the
  new value is compatible) and removes any \code{"dimnames"} \emph{and}
  \code{"names"} attributes.
}
\references{
  Becker, R. A., Chambers, J. M. and Wilks, A. R. (1988)
  \emph{The New S Language}.
  Wadsworth & Brooks/Cole.
}
\seealso{
  \code{\link{ncol}}, \code{\link{nrow}} and \code{\link{dimnames}}.
}
\examples{
x <- 1:12 ; dim(x) <- c(3,4)
x

# simple versions of nrow and ncol could be defined as follows
nrow0 <- function(x) dim(x)[1]
ncol0 <- function(x) dim(x)[2]
}
\keyword{array}<|MERGE_RESOLUTION|>--- conflicted
+++ resolved
@@ -27,12 +27,6 @@
   \code{dim} has a method for \code{\link{data.frame}}s, which returns
   the lengths of the \code{row.names} attribute of \code{x} and
   of \code{x} (as the numbers of rows and columns respectively).
-<<<<<<< HEAD
-  
-  These functions are \link{primitive}, so argument names are ignored
-  (but this might not be true of their methods).
-=======
->>>>>>> e3ceeaa2
 }
 \value{
   For an array (and hence in particular, for a matrix) \code{dim} retrieves

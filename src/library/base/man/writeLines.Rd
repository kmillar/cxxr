% File src/library/base/man/writeLines.Rd
% Part of the R package, http://www.R-project.org
<<<<<<< HEAD
% Copyright 1995-2009 R Core Development Team
=======
% Copyright 1995-2011 R Core Development Team
>>>>>>> e3ceeaa2
% Distributed under GPL 2 or later

\name{writeLines}
\alias{writeLines}
\title{Write Lines to a Connection}
\description{
  Write text lines to a connection.
}
\usage{
writeLines(text, con = stdout(), sep = "\n", useBytes = FALSE)
}
\arguments{
  \item{text}{A character vector}
  \item{con}{A \link{connection} object or a character string.}
  \item{sep}{character.  A string to be written to the connection after
    each line of text.}
  \item{useBytes}{logical.  See \sQuote{Details}.}
}
\details{
  If the \code{con} is a character string, the function calls
  \code{\link{file}} to obtain a file connection which is opened for
  the duration of the function call.

  If the connection is open it is written from its current position.
  If it is not open, it is opened for the duration of the call in
  \code{"wt"} mode and then closed again.

  Normally \code{writeLines} is used with a text-mode  connection, and the
  default separator is converted to the normal separator for that
  platform (LF on Unix/Linux, CRLF on Windows).  For more control, open
  a binary connection and specify the precise value you want written to
  the file in \code{sep}.  For even more control, use
  \code{\link{writeChar}} on a binary connection.

  \code{useBytes} is for expert use.  Normally (when false) character
  strings with marked encodings are converted to the current encoding
  before being passed to the connection (which might do further
  re-encoding).  \code{useBytes = TRUE} suppresses the re-encoding of
<<<<<<< HEAD
  marked strings so they are passed byte-by-byte to the connection.:
  this can be useful when strings have already been re-encoded by
  e.g. \code{\link{iconv}}.
=======
  marked strings so they are passed byte-by-byte to the connection:
  this can be useful when strings have already been re-encoded by
  e.g. \code{\link{iconv}}.  (It is invoked automatically for strings
  with marked encoding \code{"bytes"}.)
>>>>>>> e3ceeaa2
}
\seealso{
  \code{\link{connections}}, \code{\link{writeChar}}, \code{\link{writeBin}},
  \code{\link{readLines}}, \code{\link{cat}}
}

\keyword{file}
\keyword{connection}<|MERGE_RESOLUTION|>--- conflicted
+++ resolved
@@ -1,10 +1,6 @@
 % File src/library/base/man/writeLines.Rd
 % Part of the R package, http://www.R-project.org
-<<<<<<< HEAD
-% Copyright 1995-2009 R Core Development Team
-=======
 % Copyright 1995-2011 R Core Development Team
->>>>>>> e3ceeaa2
 % Distributed under GPL 2 or later
 
 \name{writeLines}
@@ -43,16 +39,10 @@
   strings with marked encodings are converted to the current encoding
   before being passed to the connection (which might do further
   re-encoding).  \code{useBytes = TRUE} suppresses the re-encoding of
-<<<<<<< HEAD
-  marked strings so they are passed byte-by-byte to the connection.:
-  this can be useful when strings have already been re-encoded by
-  e.g. \code{\link{iconv}}.
-=======
   marked strings so they are passed byte-by-byte to the connection:
   this can be useful when strings have already been re-encoded by
   e.g. \code{\link{iconv}}.  (It is invoked automatically for strings
   with marked encoding \code{"bytes"}.)
->>>>>>> e3ceeaa2
 }
 \seealso{
   \code{\link{connections}}, \code{\link{writeChar}}, \code{\link{writeBin}},

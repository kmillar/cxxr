% File src/library/base/man/sys.parent.Rd
% Part of the R package, http://www.R-project.org
% Copyright 1995-2011 R Core Development Team
% Distributed under GPL 2 or later

\name{sys.parent}
\alias{sys.parent}
\alias{sys.call}
\alias{sys.calls}
\alias{sys.frame}
\alias{sys.frames}
\alias{sys.nframe}
\alias{sys.function}
\alias{sys.parents}
\alias{sys.on.exit}
\alias{sys.status}
\alias{parent.frame}
\title{Functions to Access the Function Call Stack}
\description{
  These functions provide access to \code{\link{environment}}s
  (\sQuote{frames} in S terminology) associated with functions further
  up the calling stack.
}
\usage{
sys.call(which = 0)
sys.frame(which = 0)
sys.nframe()
sys.function(which = 0)
sys.parent(n = 1)

sys.calls()
sys.frames()
sys.parents()
sys.on.exit()
sys.status()
parent.frame(n = 1)
}
\arguments{
  \item{which}{the frame number if non-negative, the number of frames
    to go back if negative.}
  \item{n}{the number of generations to go back.  (See the
    \sQuote{Details} section.)}
}
\details{
  \code{\link{.GlobalEnv}} is given number 0 in the list of frames.
  Each subsequent function evaluation increases the frame stack by 1
  and the call, function definition and the environment for evaluation
  of that function are returned by \code{sys.call}, \code{sys.function}
  and \code{sys.frame} with the appropriate index.

  \code{sys.call}, \code{sys.frame} and \code{sys.function} accept
  integer values for the argument \code{which}.  Non-negative values of
  \code{which} are frame numbers whereas negative values are
  counted back from the frame number of the current evaluation.

  The parent frame of a function evaluation is the environment in which
  the function was called.  It is not necessarily numbered one less than
  the frame number of the current evaluation, nor is it the environment
  within which the function was defined.  \code{sys.parent} returns the
  number of the parent frame if \code{n} is 1 (the default), the
  grandparent if \code{n} is 2, and so on.  See also the \sQuote{Note}.

  \code{sys.nframe} returns an integer, the number of the current frame
  as described in the first paragraph.

  \code{sys.calls} and \code{sys.frames} give a pairlist of all the
  active calls and frames, respectively, and \code{sys.parents} returns
  an integer vector of indices of the parent frames of each of those
  frames.

  Notice that even though the \code{sys.}\emph{xxx} functions (except
  \code{sys.status}) are interpreted, their contexts are not counted nor
  are they reported.  There is no access to them.

  \code{sys.status()} returns a list with components \code{sys.calls},
  \code{sys.parents} and \code{sys.frames}, the results of calls to
  those three functions (which this will include the call to
  \code{sys.status}: see the first example).

  \code{sys.on.exit()} returns the expression stored for use by
  \code{\link{on.exit}} in the function currently being evaluated.
  (Note that this differs from S, which returns a list of expressions
  for the current frame and its parents.)

  \code{parent.frame(n)} is a convenient shorthand for
  \code{sys.frame(sys.parent(n))} (implemented slightly more efficiently).
}
\note{
  Strictly, \code{sys.parent} and \code{parent.frame} refer to the
  \emph{context} of the parent interpreted function.  So internal
  functions (which may or may not set contexts and so may or may not
  appear on the call stack) may not be counted, and S3 methods can also do
  surprising things.

  Beware of the effect of lazy evaluation: these two functions look at
  the call stack at the time they are evaluated, not at the time they
  are called.  Passing calls to them as function arguments is unlikely to
  be a good idea.
}
\value{
  \code{sys.call} returns a call, \code{sys.function} a function
  definition, and \code{sys.frame} and \code{parent.frame} return an
  environment.

  For the other functions, see the \sQuote{Details} section.
}

\references{
  Becker, R. A., Chambers, J. M. and Wilks, A. R. (1988)
  \emph{The New S Language}.
<<<<<<< HEAD
  Wadsworth & Brooks/Cole. (not \code{parent.frame}.)
=======
  Wadsworth & Brooks/Cole.  (Not \code{parent.frame}.)
>>>>>>> e3ceeaa2
}
\seealso{
  \code{\link{eval}} for a usage of \code{sys.frame} and \code{parent.frame}.
}
\examples{\donttest{
require(utils)

## Note: the first two examples will give different results
## if run by example().
ff <- function(x) gg(x)
gg <- function(y) sys.status()
str(ff(1))

gg <- function(y) {
    ggg <- function() {
        cat("current frame is", sys.nframe(), "\n")
        cat("parents are", sys.parents(), "\n")
        print(sys.function(0)) # ggg
        print(sys.function(2)) # gg
    }
    if(y > 0) gg(y-1) else ggg()
}
gg(3)

t1 <- function() {
  aa <- "here"
  t2 <- function() {
    ## in frame 2 here
    cat("current frame is", sys.nframe(), "\n")
    str(sys.calls()) ## list with two components t1() and t2()
    cat("parents are frame numbers", sys.parents(), "\n") ## 0 1
    print(ls(envir=sys.frame(-1))) ## [1] "aa" "t2"
    invisible()
  }
  t2()
}
t1()

test.sys.on.exit <- function() {
  on.exit(print(1))
  ex <- sys.on.exit()
  str(ex)
  cat("exiting...\n")
}
test.sys.on.exit()
## gives 'language print(1)', prints 1 on exit

## An example where the parent is not the next frame up the stack
## since method dispatch uses a frame.
as.double.foo <- function(x)
{
    str(sys.calls())
    print(sys.frames())
    print(sys.parents())
    print(sys.frame(-1)); print(parent.frame())
    x
}
t2 <- function(x) as.double(x)
a <- structure(pi, class = "foo")
t2(a)
}}
\keyword{programming}
\keyword{data}<|MERGE_RESOLUTION|>--- conflicted
+++ resolved
@@ -108,11 +108,7 @@
 \references{
   Becker, R. A., Chambers, J. M. and Wilks, A. R. (1988)
   \emph{The New S Language}.
-<<<<<<< HEAD
-  Wadsworth & Brooks/Cole. (not \code{parent.frame}.)
-=======
   Wadsworth & Brooks/Cole.  (Not \code{parent.frame}.)
->>>>>>> e3ceeaa2
 }
 \seealso{
   \code{\link{eval}} for a usage of \code{sys.frame} and \code{parent.frame}.

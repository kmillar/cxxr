--- conflicted
+++ resolved
@@ -1,10 +1,6 @@
 % File src/library/base/man/files.Rd
 % Part of the R package, http://www.R-project.org
-<<<<<<< HEAD
-% Copyright 1995-2009 R Core Development Team
-=======
 % Copyright 1995-2011 R Core Development Team
->>>>>>> e3ceeaa2
 % Distributed under GPL 2 or later
 
 \name{files}
@@ -13,17 +9,10 @@
 \alias{file.copy}
 \alias{file.create}
 \alias{file.exists}
-<<<<<<< HEAD
-\alias{file.rcopy}
-\alias{file.remove}
-\alias{file.rename}
-\alias{file.symlink}
-=======
 \alias{file.remove}
 \alias{file.rename}
 \alias{file.symlink}
 \alias{file.link}
->>>>>>> e3ceeaa2
 \title{File Manipulation}
 \usage{
 file.create(\dots, showWarnings = TRUE)
@@ -31,18 +20,6 @@
 file.remove(\dots)
 file.rename(from, to)
 file.append(file1, file2)
-<<<<<<< HEAD
-file.copy(from, to, overwrite = recursive, recursive = FALSE)
-file.symlink(from, to)
-}
-\arguments{
-  \item{\dots, file1, file2, from, to}{character vectors,
-    containing file names or paths.}
-  \item{overwrite}{logical; should the destination files be overwritten?}
-  \item{showWarnings}{logical; should the warnings on failure be shown?}
-  \item{recursive}{logical. If \code{to} is a directory, should
-    directories in \code{from} be copied (and their contents).}
-=======
 file.copy(from, to, overwrite = recursive, recursive = FALSE,
           copy.mode = TRUE)
 file.symlink(from, to)
@@ -59,7 +36,6 @@
     directories in \code{from} be copied (and their contents)?}
   \item{copy.mode}{logical:  should file permission bits be copied where
     possible?  This applies to both files and directories.}
->>>>>>> e3ceeaa2
 }
 \description{
   These functions provide a low-level interface to the computer's
@@ -83,34 +59,18 @@
   Existence can also be checked by \code{\link{file.access}}, which
   might use different permissions and so obtain a different result.
   Note that the existence of a file does not imply that it is readable:
-<<<<<<< HEAD
-  for that use \code{\link{file.access}}.)
-#ifdef unix
-  Note that if the file is a symbolic link, the result indicates if the
-  link points to an actual file, not just if the link exists.
-#endif
-=======
   for that use \code{\link{file.access}}.)  What constitutes a
   \sQuote{file} is system-dependent, but should include directories.
   (However, directory names must not include a trailing backslash or
   slash on Windows.)  Note that if the file is a symbolic link on a
   Unix-alike, the result indicates if the link points to an actual file,
   not just if the link exists.
->>>>>>> e3ceeaa2
 
   \code{file.remove} attempts to remove the files named in its argument.
   On most Unix platforms \sQuote{file} includes \emph{empty}
   directories, symbolic links, fifos and sockets.  On Windows,
   \sQuote{file} means a regular file and not, say, an empty directory.
 
-<<<<<<< HEAD
-  
-  \code{file.rename} attempts to rename a single file.  Where file
-  permissions allow this will first remove an existing file \code{to}.
-  This is subject to the limitations of the OS's corresponding system
-  call: in particular in the interpretation of \sQuote{file}: also most
-  platforms will not rename files across file systems.
-=======
   \code{file.rename} attempts to rename files (and \code{from} and
   \code{to} must be of the same length).  Where file permissions allow
   this will overwrite an existing element of \code{to}.  This is subject
@@ -119,7 +79,6 @@
   in the interpretation of \sQuote{file}: most platforms will not rename
   files across file systems.  (On Windows, \code{file.rename} nowadays
   works for files (but not directories) across volumes.)
->>>>>>> e3ceeaa2
 
   \code{file.append} attempts to append the files named by its
   second argument to those named by its first.  The \R subscript
@@ -128,34 +87,6 @@
 
   \code{file.copy} works in a similar way to \code{file.append} but with
   the arguments in the natural order for copying.  Copying to existing
-<<<<<<< HEAD
-  destination files is skipped unless \code{overwrite = TRUE}.
-  The \code{to} argument can specify a single existing directory.
-
-  \code{file.symlink} makes symbolic links on those Unix-like platforms
-  which support them.  The \code{to} argument can specify a single
-  existing directory.
-#ifdef windows
-  (Windows Vista/Server 2008 have a version of symbolic links on NTFS
-  filesystems, but this seems too limited to be worth implementing.)
-#endif
-}
-\value{
-  \code{file.rename} returns a logical value, true for success.
-
-  The remaining functions return a logical vector indicating which
-  operation succeeded for each of the files attempted.  Using a missing
-  value for a file or path name will always be regarded as a failure.
-
-  If \code{showWarnings = TRUE}, \code{file.create} will give a warning
-  for an unexpected failure.
-}
-#ifdef windows
-\note{
-  There is no guarantee that these functions will handle Windows
-  relative paths of the form \file{d:path}: try \file{d:./path}
-  instead.  In particular, \file{d:} is not recognized as a directory.
-=======
   destination files is skipped unless \code{overwrite = TRUE}.  The
   \code{to} argument can specify a single existing directory.  If
   \code{copy.mode = TRUE} (added in \R 2.13.0) file read/write/execute
@@ -196,7 +127,6 @@
 
   User error in supplying invalid file names (and note that \file{foo/}
   \emph{is} invalid on Windows) has undefined consequences.
->>>>>>> e3ceeaa2
 }
 #endif
 
@@ -208,14 +138,6 @@
   \code{\link{file.show}}, \code{\link{list.files}},
   \code{\link{unlink}}, \code{\link{basename}},
   \code{\link{path.expand}}.
-<<<<<<< HEAD
-
-  \code{\link{dir.create}}.
-
-  \code{\link{Sys.glob}} to expand wildcards in file specifications.
-  
-  \code{\link{file_test}}, \code{\link{Sys.readlink}}.
-=======
 
   \code{\link{dir.create}}.
 
@@ -226,7 +148,6 @@
   \url{http://en.wikipedia.org/wiki/Hard_link} and
   \url{http://en.wikipedia.org/wiki/Symbolic_link} for the concepts of
   links and their limitations. 
->>>>>>> e3ceeaa2
 }
 
 \examples{

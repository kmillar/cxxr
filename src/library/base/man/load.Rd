--- conflicted
+++ resolved
@@ -42,16 +42,6 @@
   0.99.0, and \code{RD[ABX]1} from \R 0.99.0 to \R 1.3.1.  These are all
   obsolete, and you are strongly recommended to re-save such files in a
   current format.
-<<<<<<< HEAD
-  
-  The \code{verbose} argument is mainly intended for debugging.  If it
-  is \code{TRUE}, then as objects from the file are loaded, their
-  names will be printed to the console.  If \code{verbose} is set to 
-  an integer value greater than one, additional names corresponding to
-  attributes and other parts of individual objects will also be printed.
-  Larger values will print names to a greater depth.
-  
-=======
 
   The \code{verbose} argument is mainly intended for debugging.  If it
   is \code{TRUE}, then as objects from the file are loaded, their
@@ -60,7 +50,6 @@
   attributes and other parts of individual objects will also be printed.
   Larger values will print names to a greater depth.
 
->>>>>>> 38b5bfbc
   Objects can be saved with references to namespaces, usually as part of
   the environment of a function or formula.  As from \R 3.1.0 such
   objects can be loaded even if the namespace is not available: it is

% File src/library/base/man/all.equal.Rd
% Part of the R package, http://www.R-project.org
<<<<<<< HEAD
% Copyright 1995-2013 R Core Team
=======
% Copyright 1995-2014 R Core Team
>>>>>>> 38b5bfbc
% Distributed under GPL 2 or later

\name{all.equal}
\title{Test if Two Objects are (Nearly) Equal}
\alias{all.equal}
\alias{all.equal.default}
\alias{all.equal.numeric}
\alias{all.equal.character}
\alias{all.equal.environment}
\alias{all.equal.envRefClass}
\alias{all.equal.factor}
\alias{all.equal.formula}
\alias{all.equal.list}
\alias{all.equal.language}
\alias{all.equal.POSIXt}
\alias{all.equal.raw}
\alias{attr.all.equal}
\concept{numerical equality}
\concept{approximately equal}
\concept{equality testing}
\usage{
all.equal(target, current, \dots)

\method{all.equal}{numeric}(target, current,
          tolerance = .Machine$double.eps ^ 0.5, scale = NULL,
          \dots, check.attributes = TRUE)

\method{all.equal}{list}(target, current, \dots,
          check.attributes = TRUE, use.names = TRUE)

\method{all.equal}{environment}(target, current, all.names=TRUE, \dots)

\method{all.equal}{POSIXt}(target, current, \dots, tolerance = 1e-3, scale)


attr.all.equal(target, current, \dots,
               check.attributes = TRUE, check.names = TRUE)
}
\arguments{
  \item{target}{\R object.}
  \item{current}{other \R object, to be compared with \code{target}.}
  \item{\dots}{Further arguments for different methods, notably the
    following two, for numerical comparison:}
  \item{tolerance}{numeric \eqn{\ge} 0.  Differences smaller than
    \code{tolerance} are not reported.  The default value is close to
    \code{1.5e-8}.}
  \item{scale}{numeric scalar > 0 (or \code{NULL}). See \sQuote{Details}.}
  \item{check.attributes}{logical indicating if the
    \code{\link{attributes}} of \code{target} and \code{current}
    (other than the names) should be compared.}
<<<<<<< HEAD
=======
  \item{use.names}{logical indicating if \code{\link{list}} comparison
    should report differing components by name (if matching) instead of
    integer index.  Note that this comes after \code{\dots} and so must
    be specified by its full name.}
  \item{all.names}{logical passed to \code{\link{ls}} indicating if
    \dQuote{hidden} objects should also be considered in the environments.}
>>>>>>> 38b5bfbc
  \item{check.names}{logical indicating if the \code{\link{names}(.)}
    of \code{target} and \code{current} should be compared.}
}
\description{
    \code{all.equal(x, y)} is a utility to compare \R objects \code{x}
    and \code{y} testing \sQuote{near equality}.  If they are different,
    comparison is still made to some extent, and a report of the
    differences is returned.    Do not use \code{all.equal} directly in
    \code{if} expressions---either use \code{isTRUE(all.equal(....))} or
    \code{\link{identical}} if appropriate.
}
\details{
  \code{all.equal} is a generic function, dispatching methods on the
  \code{target} argument.  To see the available methods, use
  \code{\link{methods}("all.equal")}, but note that the default method
  also does some dispatching, e.g.\sspace{}using the raw method for logical
  targets.

  Remember that arguments which follow \code{\dots} must be specified by
  (unabbreviated) name: some of them were before \code{\dots} prior to
  \R 3.1.0.  It is inadvisable to pass unnamed arguments in \code{\dots}
  as these will match different arguments in different methods.

  Numerical comparisons for \code{scale = NULL} (the default) are done
  by first computing the mean absolute difference of the two numerical
  vectors.  If this is smaller than \code{tolerance} or not finite,
  absolute differences are used, otherwise relative differences scaled
  by the mean absolute difference.

  If \code{scale} is positive, absolute comparisons are made after
  scaling (dividing) by \code{scale}.

  For complex \code{target}, the modulus (\code{\link{Mod}}) of the
  difference is used: \code{all.equal.numeric} is called so arguments
  \code{tolerance} and \code{scale} are available.

  The \code{\link{list}} method compares components of
  \code{target} and \code{current} recursively, passing all other
  arguments, as long as both are \dQuote{list-like}, i.e., fulfill
  either \code{\link{is.vector}} or \code{\link{is.list}}.

  The \code{\link{environment}} method works via the \code{list} method,
  and is also used for reference classes (unless a specific
  \code{all.equal} method is defined).

  The methods for the date-time classes by default allow a tolerance of
  \code{tolerance = 0.001} seconds, and ignore \code{scale}.

  \code{attr.all.equal} is used for comparing
  \code{\link{attributes}}, returning \code{NULL} or a
  \code{character} vector.
}
\value{
  Either \code{TRUE} (\code{NULL} for \code{attr.all.equal}) or a vector
  of \code{\link{mode}} \code{"character"} describing the differences
  between \code{target} and \code{current}.
}
\references{
  Chambers, J. M. (1998)
  \emph{Programming with Data. A Guide to the S Language}.
  Springer (for \code{=}).
}
\seealso{\code{\link{identical}}, \code{\link{isTRUE}}, \code{\link{==}}, and
  \code{\link{all}} for exact equality testing.
}
\examples{
all.equal(pi, 355/113)
# not precise enough (default tol) > relative error

d45 <- pi*(1/4 + 1:10)
stopifnot(
all.equal(tan(d45), rep(1, 10)))          # TRUE, but
all      (tan(d45) == rep(1, 10))         # FALSE, since not exactly
all.equal(tan(d45), rep(1, 10), tolerance = 0)  # to see difference

## advanced: equality of environments
ae <- all.equal(as.environment("package:stats"),
                asNamespace("stats"))
stopifnot(is.character(ae), length(ae) > 10,
          ## were incorrectly "considered equal" in R <= 3.1.1
          all.equal(asNamespace("stats"), asNamespace("stats")))
}
\keyword{programming}% is.*
\keyword{utilities}
\keyword{logic}
\keyword{arith}<|MERGE_RESOLUTION|>--- conflicted
+++ resolved
@@ -1,10 +1,6 @@
 % File src/library/base/man/all.equal.Rd
 % Part of the R package, http://www.R-project.org
-<<<<<<< HEAD
-% Copyright 1995-2013 R Core Team
-=======
 % Copyright 1995-2014 R Core Team
->>>>>>> 38b5bfbc
 % Distributed under GPL 2 or later
 
 \name{all.equal}
@@ -55,15 +51,12 @@
   \item{check.attributes}{logical indicating if the
     \code{\link{attributes}} of \code{target} and \code{current}
     (other than the names) should be compared.}
-<<<<<<< HEAD
-=======
   \item{use.names}{logical indicating if \code{\link{list}} comparison
     should report differing components by name (if matching) instead of
     integer index.  Note that this comes after \code{\dots} and so must
     be specified by its full name.}
   \item{all.names}{logical passed to \code{\link{ls}} indicating if
     \dQuote{hidden} objects should also be considered in the environments.}
->>>>>>> 38b5bfbc
   \item{check.names}{logical indicating if the \code{\link{names}(.)}
     of \code{target} and \code{current} should be compared.}
 }

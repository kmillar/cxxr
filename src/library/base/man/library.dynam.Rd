--- conflicted
+++ resolved
@@ -1,10 +1,6 @@
 % File src/library/base/man/library.dynam.Rd
 % Part of the R package, http://www.R-project.org
-<<<<<<< HEAD
-% Copyright 1995-2009 R Core Development Team
-=======
 % Copyright 1995-2011 R Core Development Team
->>>>>>> e3ceeaa2
 % Distributed under GPL 2 or later
 
 \name{library.dynam}
@@ -56,16 +52,9 @@
   
   \code{library.dynam} is designed to be used inside a package rather
   than at the command line, and should really only be used inside
-<<<<<<< HEAD
-  \code{\link{.First.lib}} or \code{\link{.onLoad}}.  The
-  system-specific extension for DLLs (e.g., \file{.so} or \file{.sl} on
-  Unix systems, \file{.so} on Mac OS X, \file{.dll} on Windows) should
-  not be added.
-=======
   \code{\link{.onLoad}}.  The system-specific extension for DLLs (e.g.,
   \file{.so} or \file{.sl} on Unix-alike systems,
   \file{.dll} on Windows) should not be added.
->>>>>>> e3ceeaa2
 #ifdef windows
 
   If \code{\dots} does not include a named argument \code{DLLpath},

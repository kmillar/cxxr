% File src/library/base/man/raw.Rd
% Part of the R package, http://www.R-project.org
<<<<<<< HEAD
% Copyright 2004-2009 R Core Development Team
=======
% Copyright 2004-2010 R Core Development Team
>>>>>>> e3ceeaa2
% Distributed under GPL 2 or later

\name{raw}
\alias{raw}
\alias{as.raw}
\alias{is.raw}
\title{Raw Vectors}
\description{
  Creates or tests for objects of type \code{"raw"}.
}
\usage{
raw(length = 0)
as.raw(x)
is.raw(x)
}
\arguments{
  \item{length}{desired length.}
  \item{x}{object to be coerced.}
}
\value{
  \code{raw} creates a raw vector of the specified length.
  Each element of the vector is equal to \code{0}.
  Raw vectors are used to store fixed-length sequences of bytes.

  \code{as.raw} attempts to coerce its argument to be of raw
  type.  The (elementwise) answer will be \code{0} unless the
  coercion succeeds (or if the original value successfully coerces to 0).

  \code{is.raw} returns true if and only if \code{typeof(x) == "raw"}.
}
\details{
  The raw type is intended to hold raw bytes.  It is possible to extract
  subsequences of bytes, and to replace elements (but only by elements
  of a raw vector).  The relational operators (see \link{Comparison})
  work, as do the logical operators (see \link{Logic}) with a bitwise
  interpretation.

  A raw vector is printed with each byte separately represented as a
  pair of hex digits.  If you want to see a character representation
  (with escape sequences for non-printing characters) use
  \code{\link{rawToChar}}.

  Coercion to raw treats the input values as representing small
  (decimal) integers, so the input is first coerced to integer, and then
  values which are outside the range \code{[0 \dots 255]} or are
  \code{NA} are set to \code{0} (the \code{nul} byte).
  
<<<<<<< HEAD
  \code{as.raw} and \code{is.raw} are \link{primitive}, so
  positional matching is used and any names of supplied arguments are
  ignored.  This may not be true of methods for \code{as.raw}.  
=======
  \code{as.raw} and \code{is.raw} are \link{primitive} functions.
>>>>>>> e3ceeaa2
}
\seealso{
  \code{\link{charToRaw}}, \code{\link{rawShift}}, etc.
}
\examples{
xx <- raw(2)
xx[1] <- as.raw(40)     # NB, not just 40.
xx[2] <- charToRaw("A")
xx

x <- "A test string"
(y <- charToRaw(x))
is.vector(y) # TRUE
rawToChar(y)
is.raw(x)
is.raw(y)

isASCII <-  function(txt) all(charToRaw(txt) <= as.raw(127))
isASCII(x)  # true
isASCII("\x9c25.63") # false (in Latin-1, this is an amount in UK pounds)
}
\keyword{classes}<|MERGE_RESOLUTION|>--- conflicted
+++ resolved
@@ -1,10 +1,6 @@
 % File src/library/base/man/raw.Rd
 % Part of the R package, http://www.R-project.org
-<<<<<<< HEAD
-% Copyright 2004-2009 R Core Development Team
-=======
 % Copyright 2004-2010 R Core Development Team
->>>>>>> e3ceeaa2
 % Distributed under GPL 2 or later
 
 \name{raw}
@@ -52,13 +48,7 @@
   values which are outside the range \code{[0 \dots 255]} or are
   \code{NA} are set to \code{0} (the \code{nul} byte).
   
-<<<<<<< HEAD
-  \code{as.raw} and \code{is.raw} are \link{primitive}, so
-  positional matching is used and any names of supplied arguments are
-  ignored.  This may not be true of methods for \code{as.raw}.  
-=======
   \code{as.raw} and \code{is.raw} are \link{primitive} functions.
->>>>>>> e3ceeaa2
 }
 \seealso{
   \code{\link{charToRaw}}, \code{\link{rawShift}}, etc.

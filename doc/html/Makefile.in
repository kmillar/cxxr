#
# ${R_HOME}/doc/html/Makefile

VPATH = @srcdir@
srcdir = @srcdir@
top_srcdir = @top_srcdir@

top_builddir = ../..
subdir = doc/html

include $(top_builddir)/Makeconf

distdir = $(top_builddir)/$(PACKAGE)-$(VERSION)/$(subdir)
## logo.jpg is not used in R >= 3.3.0.
## Rlogo.pdf is only used to make NEWS.pdf
INSTFILES = \
	NEWS.2.html R.css Rlogo.svg Rlogo.pdf Search.html SearchOn.html \
	favicon.ico left.jpg logo.jpg right.jpg up.jpg \
	about.html packages-head-utf8.html
<<<<<<< HEAD
NON_GIT_INSTFILES = resources.html NEWS.html
DISTFILES = Makefile.in $(INSTFILES) index-default.html
=======
NON_SVN_INSTFILES = resources.html NEWS.html
DISTFILES = Makefile.in $(INSTFILES) index-default.html Notes
>>>>>>> 453d361c
OBJECTS = index.html
## <FIXME>
## We really should not create packages.html in *this* directory.
CLEANFILES = packages.html $(OBJECTS)
## </FIXME>
DISTCLEANFILES = Makefile

all: Makefile R

Makefile: $(srcdir)/Makefile.in $(top_builddir)/config.status
	@cd $(top_builddir) && $(SHELL) ./config.status $(subdir)/$@

R: Makefile $(OBJECTS) gitonly
	@if test "$(BUILDDIR_IS_SRCDIR)" = no ; then \
	  $(MAKE) rdocdir=$(top_builddir)/doc install-sources; \
	fi

gitonly:
	@if test -f "$(srcdir)/resources.html"; then \
	  if test "$(BUILDDIR_IS_SRCDIR)" = no ; then \
	    for f in $(NON_GIT_INSTFILES); do \
	      $(INSTALL_DATA) $(srcdir)/$${f} . ; \
	    done \
	  fi \
	fi

## NB, not used on Windows, replaced by src/gnuwin32/fixed/html/rwin.html
index.html: FORCE
	@$(INSTALL_DATA) $(srcdir)/index-default.html $@
FORCE:

install: gitonly install-message installdirs install-sources
	@for f in $(OBJECTS); do \
	  $(INSTALL_DATA) $${f} "$(DESTDIR)$(rdocdir)/html"; \
	done
	@for f in $(NON_GIT_INSTFILES); do \
	  $(INSTALL_DATA) $${f} "$(DESTDIR)$(rdocdir)/html"; \
	done
installdirs:
	@$(MKINSTALLDIRS) "$(DESTDIR)$(rdocdir)/html"
install-message:
	@$(ECHO) "installing $(subdir) ..."
install-sources: installdirs
	@for f in $(INSTFILES); do \
	  $(INSTALL_DATA) $(srcdir)/$${f} "$(DESTDIR)$(rdocdir)/html"; \
	done
install-strip: install
uninstall:
	@$(ECHO) "uninstalling $(subdir) ..."
	@for f in $(CLEANFILES) $(INSTFILES) $(NON_GIT_INSTFILES) $(OBJECTS); do \
	  rm -f "$(DESTDIR)$(rdocdir)/html/$${f}"; \
	done
	@rmdir "$(DESTDIR)$(rdocdir)/html" 2>/dev/null \
	  || $(ECHO) "  subdir $(DESTDIR)$(subdir) not removed"

mostlyclean:
clean:
	@if test "$(BUILDDIR_IS_SRCDIR)" = no ; then \
	  rm -f $(INSTFILES); \
	fi
	-@test -z "$(CLEANFILES)" || rm -f $(CLEANFILES)
distclean: clean
	@if test "$(BUILDDIR_IS_SRCDIR)" = no ; then \
	  rm -f $(NON_GIT_INSTFILES); \
	fi
	-@test -z "$(DISTCLEANFILES)" || rm -f $(DISTCLEANFILES)
maintainer-clean: distclean

distdir: $(DISTFILES)
	@for f in $(DISTFILES); do \
	  test -f $(distdir)/$${f} \
	    || ln $(srcdir)/$${f} $(distdir)/$${f} 2>/dev/null \
	    || cp -p $(srcdir)/$${f} $(distdir)/$${f}; \
	done
	@for f in $(NON_GIT_INSTFILES); do \
	  cp -p $${f} $(distdir)/$${f}; \
	done<|MERGE_RESOLUTION|>--- conflicted
+++ resolved
@@ -17,13 +17,8 @@
 	NEWS.2.html R.css Rlogo.svg Rlogo.pdf Search.html SearchOn.html \
 	favicon.ico left.jpg logo.jpg right.jpg up.jpg \
 	about.html packages-head-utf8.html
-<<<<<<< HEAD
 NON_GIT_INSTFILES = resources.html NEWS.html
-DISTFILES = Makefile.in $(INSTFILES) index-default.html
-=======
-NON_SVN_INSTFILES = resources.html NEWS.html
 DISTFILES = Makefile.in $(INSTFILES) index-default.html Notes
->>>>>>> 453d361c
 OBJECTS = index.html
 ## <FIXME>
 ## We really should not create packages.html in *this* directory.
